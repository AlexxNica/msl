--- conflicted
+++ resolved
@@ -3206,13 +3206,9 @@
                 try {
                     var builder = builderTokenTicket.builder;
                     var tokenTicket = builderTokenTicket.tokenTicket;
-<<<<<<< HEAD
                     var debugCtx = this._msgCtx.getDebugContext();
                     var requestHeader = this._request.getMessageHeader();
                     
-=======
-
->>>>>>> 7332deb4
                     // Do nothing if we cannot send one more message.
                     if (msgCount + 1 > MslConstants$MAX_MESSAGES) {
                         // Release the master token lock.
@@ -3345,13 +3341,9 @@
             InterruptibleExecutor(callback, function() {
                 var builder = builderTokenTicket.builder;
                 var tokenTicket = builderTokenTicket.tokenTicket;
-<<<<<<< HEAD
                 var debugCtx = msgCtx.getDebugContext();
                 var requestHeader = this._request.getMessageHeader();
                 
-=======
-
->>>>>>> 7332deb4
                 // Do nothing if we cannot send and receive two more messages.
                 //
                 // Make sure to release the master token lock.
