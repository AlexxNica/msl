/**
 * Copyright (c) 2012-2014 Netflix, Inc.  All rights reserved.
 * 
 * Licensed under the Apache License, Version 2.0 (the "License");
 * you may not use this file except in compliance with the License.
 * You may obtain a copy of the License at
 *
 *    http://www.apache.org/licenses/LICENSE-2.0
 *
 * Unless required by applicable law or agreed to in writing, software
 * distributed under the License is distributed on an "AS IS" BASIS,
 * WITHOUT WARRANTIES OR CONDITIONS OF ANY KIND, either express or implied.
 * See the License for the specific language governing permissions and
 * limitations under the License.
 */
package com.netflix.msl.keyx;

import java.security.InvalidAlgorithmParameterException;
import java.security.InvalidKeyException;
import java.security.KeyFactory;
import java.security.NoSuchAlgorithmException;
import java.security.PrivateKey;
import java.security.PublicKey;
import java.security.spec.AlgorithmParameterSpec;
import java.security.spec.InvalidKeySpecException;
import java.security.spec.X509EncodedKeySpec;
import java.util.Arrays;
import java.util.HashSet;
import java.util.Set;

import javax.crypto.BadPaddingException;
import javax.crypto.Cipher;
import javax.crypto.IllegalBlockSizeException;
import javax.crypto.NoSuchPaddingException;
import javax.crypto.SecretKey;
import javax.crypto.spec.OAEPParameterSpec;
import javax.crypto.spec.SecretKeySpec;

import com.netflix.msl.MslCryptoException;
import com.netflix.msl.MslEncodingException;
import com.netflix.msl.MslError;
import com.netflix.msl.MslException;
import com.netflix.msl.MslInternalException;
import com.netflix.msl.MslKeyExchangeException;
import com.netflix.msl.MslMasterTokenException;
import com.netflix.msl.crypto.AsymmetricCryptoContext;
import com.netflix.msl.crypto.CryptoCache;
import com.netflix.msl.crypto.ICryptoContext;
import com.netflix.msl.crypto.JcaAlgorithm;
import com.netflix.msl.crypto.JsonWebEncryptionCryptoContext;
import com.netflix.msl.crypto.JsonWebEncryptionCryptoContext.CekCryptoContext;
import com.netflix.msl.crypto.JsonWebEncryptionCryptoContext.Format;
import com.netflix.msl.crypto.JsonWebKey;
import com.netflix.msl.crypto.JsonWebKey.KeyOp;
import com.netflix.msl.crypto.JsonWebKey.Usage;
import com.netflix.msl.crypto.SessionCryptoContext;
import com.netflix.msl.entityauth.EntityAuthenticationData;
import com.netflix.msl.io.MslEncoderException;
import com.netflix.msl.io.MslEncoderFactory;
import com.netflix.msl.io.MslEncoderFormat;
import com.netflix.msl.io.MslObject;
import com.netflix.msl.tokens.MasterToken;
import com.netflix.msl.tokens.TokenFactory;
import com.netflix.msl.util.AuthenticationUtils;
import com.netflix.msl.util.MslContext;

/**
 * <p>Asymmetric key wrapped key exchange.</p>
 * 
 * @author Wesley Miaw <wmiaw@netflix.com>
 */
public class AsymmetricWrappedExchange extends KeyExchangeFactory {
    /** Encrypt/decrypt key operations. */
    private static final Set<KeyOp> ENCRYPT_DECRYPT = new HashSet<KeyOp>(Arrays.asList(KeyOp.encrypt, KeyOp.decrypt));
    /** Sign/verify key operations. */
    private static final Set<KeyOp> SIGN_VERIFY = new HashSet<KeyOp>(Arrays.asList(KeyOp.sign, KeyOp.verify));
    
    /**
     * <p>An RSA wrapping crypto context is unique in that it treats its wrap/
     * unwrap operations as encrypt/decrypt respectively. This is compatible
     * with the Web Crypto API.</p>
     */
    private static class RsaWrappingCryptoContext extends AsymmetricCryptoContext {
        /** JWK RSA crypto context mode. */
        public static enum Mode {
            /** RSA-OAEP wrap/unwrap */
            WRAP_UNWRAP_OAEP,
            /** RSA PKCS#1 wrap/unwrap */
            WRAP_UNWRAP_PKCS1,
        }
        
        /**
         * <p>Create a new RSA wrapping crypto context for the specified mode
         * using the provided public and private keys. The mode identifies the
         * operations to enable. All other operations are no-ops and return the
         * data unmodified.</p>
         * 
         * @param ctx MSL context.
         * @param id key pair identity.
         * @param privateKey the private key. May be null.
         * @param publicKey the public key. May be null.
         * @param mode crypto context mode.
         */
        public RsaWrappingCryptoContext(final MslContext ctx, final String id, final PrivateKey privateKey, final PublicKey publicKey, final Mode mode) {
            super(id, privateKey, publicKey, NULL_OP, null, NULL_OP);
            switch (mode) {
                case WRAP_UNWRAP_OAEP:
                    wrapTransform = "RSA/ECB/OAEPPadding";
                    wrapParams = OAEPParameterSpec.DEFAULT;
                    break;
                case WRAP_UNWRAP_PKCS1:
                    wrapTransform = "RSA/ECB/PKCS1Padding";
                    wrapParams = null;
                    break;
                default:
                    throw new MslInternalException("RSA wrapping crypto context mode " + mode + " not supported.");
            }
        }

        /* (non-Javadoc)
         * @see com.netflix.msl.crypto.AsymmetricCryptoContext#wrap(byte[], com.netflix.msl.io.MslEncoderFactory, com.netflix.msl.io.MslEncoderFormat)
         */
        @Override
        public byte[] wrap(final byte[] data, final MslEncoderFactory encoder, final MslEncoderFormat format) throws MslCryptoException {
            if (NULL_OP.equals(wrapTransform))
                return data;
            if (publicKey == null)
                throw new MslCryptoException(MslError.WRAP_NOT_SUPPORTED, "no public key");
            Throwable reset = null;
            try {
                // Encrypt plaintext.
                final Cipher cipher = CryptoCache.getCipher(wrapTransform);
                cipher.init(Cipher.ENCRYPT_MODE, publicKey, wrapParams);
                return cipher.doFinal(data);
            } catch (final NoSuchPaddingException e) {
                reset = e;
                throw new MslInternalException("Unsupported padding exception.", e);
            } catch (final NoSuchAlgorithmException e) {
                reset = e;
                throw new MslInternalException("Invalid cipher algorithm specified.", e);
            } catch (final InvalidKeyException e) {
                reset = e;
                throw new MslCryptoException(MslError.INVALID_PUBLIC_KEY, e);
            } catch (final IllegalBlockSizeException e) {
                reset = e;
                throw new MslCryptoException(MslError.PLAINTEXT_ILLEGAL_BLOCK_SIZE, "not expected when padding is specified", e);
            } catch (final BadPaddingException e) {
                reset = e;
                throw new MslCryptoException(MslError.PLAINTEXT_BAD_PADDING, "not expected when encrypting", e);
            } catch (final InvalidAlgorithmParameterException e) {
                reset = e;
                throw new MslCryptoException(MslError.INVALID_ALGORITHM_PARAMS, e);
            } catch (final RuntimeException e) {
                reset = e;
                throw e;
            } finally {
                // FIXME Remove this once BouncyCastle Cipher is fixed in v1.48+
                if (reset != null)
                    CryptoCache.resetCipher(wrapTransform);
            }
        }

        /* (non-Javadoc)
         * @see com.netflix.msl.crypto.AsymmetricCryptoContext#unwrap(byte[], com.netflix.msl.io.MslEncoderFactory)
         */
        @Override
        public byte[] unwrap(final byte[] data, final MslEncoderFactory encoder) throws MslCryptoException {
            if (NULL_OP.equals(wrapTransform))
                return data;
            if (privateKey == null)
                throw new MslCryptoException(MslError.DECRYPT_NOT_SUPPORTED, "no private key");
            Throwable reset = null;
            try {
                // Decrypt ciphertext.
                final Cipher cipher = CryptoCache.getCipher(wrapTransform);
                cipher.init(Cipher.DECRYPT_MODE, privateKey, wrapParams);
                return cipher.doFinal(data);
            } catch (final NoSuchPaddingException e) {
                reset = e;
                throw new MslInternalException("Unsupported padding exception.", e);
            } catch (final NoSuchAlgorithmException e) {
                reset = e;
                throw new MslInternalException("Invalid cipher algorithm specified.", e);
            } catch (final InvalidKeyException e) {
                reset = e;
                throw new MslCryptoException(MslError.INVALID_PRIVATE_KEY, e);
            } catch (final IllegalBlockSizeException e) {
                reset = e;
                throw new MslCryptoException(MslError.CIPHERTEXT_ILLEGAL_BLOCK_SIZE, e);
            } catch (final BadPaddingException e) {
                reset = e;
                throw new MslCryptoException(MslError.CIPHERTEXT_BAD_PADDING, e);
            } catch (final InvalidAlgorithmParameterException e) {
                reset = e;
                throw new MslCryptoException(MslError.INVALID_ALGORITHM_PARAMS, e);
            } catch (final RuntimeException e) {
                reset = e;
                throw e;
            } finally {
                // FIXME Remove this once BouncyCastle Cipher is fixed in v1.48+
                if (reset != null)
                    CryptoCache.resetCipher(wrapTransform);
            }
        }
        
        /** Wrap/unwrap transform. */
        private final String wrapTransform;
        /** Wrap/unwrap algorithm parameters. */
        private final AlgorithmParameterSpec wrapParams;
    }
    
    /**
     * <p>Asymmetric key wrapped key request data.</p>
     * 
     * <p>
     * {@code {
     *   "#mandatory" : [ "keypairid", "mechanism", "publickey" ],
     *   "keypairid" : "string",
     *   "mechanism" : "string",
     *   "publickey" : "base64"
     * }} where:
     * <ul>
     * <li>{@code keypairid} identifies the key pair for wrapping and unwrapping the session keys</li>
     * <li>{@code mechanism} the public key cryptographic mechanism of the key pair</li>
     * <li>{@code publickey} the Base64-encoded public key used to wrap the session keys</li>
     * </ul></p>
     */
    public static class RequestData extends KeyRequestData {
        public enum Mechanism {
            /** RSA-OAEP encrypt/decrypt */
            RSA,
            /** ECIES */
            ECC,
            /** JSON Web Encryption with RSA-OAEP */
            JWE_RSA,
            /** JSON Web Encryption JSON Serialization with RSA-OAEP */
            JWEJS_RSA,
            /** JSON Web Key with RSA-OAEP */
            JWK_RSA,
            /** JSON Web Key with RSA-PKCS v1.5 */
            JWK_RSAES,
        }
        
        /** Key key pair ID. */
        private static final String KEY_KEY_PAIR_ID = "keypairid";
        /** Key mechanism. */
        private static final String KEY_MECHANISM = "mechanism";
        /** Key public key. */
        private static final String KEY_PUBLIC_KEY = "publickey";
        
        /**
         * Create a new asymmetric key wrapped key request data instance with
         * the specified key pair ID and public key. The private key is also
         * required but is not included in the request data.
         * 
         * @param keyPairId the public/private key pair ID.
         * @param mechanism the key exchange mechanism.
         * @param publicKey the public key.
         * @param privateKey the private key.
         */
        public RequestData(final String keyPairId, final Mechanism mechanism, final PublicKey publicKey, final PrivateKey privateKey) {
            super(KeyExchangeScheme.ASYMMETRIC_WRAPPED);
            this.keyPairId = keyPairId;
            this.mechanism = mechanism;
            this.publicKey = publicKey;
            this.privateKey = privateKey;
        }
        
        /**
         * Create a new asymmetric key wrapped key request data instance from
         * the provided MSL object. The private key will be unknown.
         * 
         * @param keyRequestMo the MSL object.
         * @throws MslEncodingException if there is an error parsing the data.
         * @throws MslCryptoException if the encoded key is invalid or the
         *         specified mechanism is not supported.
         * @throws MslKeyExchangeException if the specified mechanism is not
         *         recognized.
         */
        public RequestData(final MslObject keyRequestMo) throws MslEncodingException, MslCryptoException, MslKeyExchangeException {
            super(KeyExchangeScheme.ASYMMETRIC_WRAPPED);
            final byte[] encodedKey;
            try {
                keyPairId = keyRequestMo.getString(KEY_KEY_PAIR_ID);
                final String mechanismName = keyRequestMo.getString(KEY_MECHANISM);
                try {
                    mechanism = Mechanism.valueOf(mechanismName);
                } catch (final IllegalArgumentException e) {
                    throw new MslKeyExchangeException(MslError.UNIDENTIFIED_KEYX_MECHANISM, mechanismName, e);
                }
                encodedKey = keyRequestMo.getBytes(KEY_PUBLIC_KEY);
            } catch (final MslEncoderException e) {
                throw new MslEncodingException(MslError.MSL_PARSE_ERROR, "keydata " + keyRequestMo, e);
            }
            
            try {
                switch (mechanism) {
                    case RSA:
                    case JWE_RSA:
                    case JWEJS_RSA:
                    case JWK_RSA:
                    case JWK_RSAES:
                    {
                        final KeyFactory factory = CryptoCache.getKeyFactory("RSA");
                        final X509EncodedKeySpec keySpec = new X509EncodedKeySpec(encodedKey);
                        publicKey = factory.generatePublic(keySpec);
                        break;
                    }
                    /* Does not currently work.
                    case ECC:
                    {
                        final KeyFactory factory = CryptoCache.getKeyFactory("ECDSA");
                        final X509EncodedKeySpec keySpec = new X509EncodedKeySpec(encodedKey);
                        publicKey = factory.generatePublic(keySpec);
                        break;
                    }
                    */
                    default:
                        throw new MslCryptoException(MslError.UNSUPPORTED_KEYX_MECHANISM, mechanism.name());
                }
            } catch (final NullPointerException e) {
                throw new MslCryptoException(MslError.INVALID_PUBLIC_KEY, "keydata " + keyRequestMo.toString(), e);
            } catch (final NoSuchAlgorithmException e) {
                throw new MslCryptoException(MslError.UNSUPPORTED_KEYX_MECHANISM, "keydata " + keyRequestMo.toString(), e);
            } catch (final InvalidKeySpecException e) {
                throw new MslCryptoException(MslError.INVALID_PUBLIC_KEY, "keydata " + keyRequestMo.toString(), e);
            }
            privateKey = null;
        }
        
        /**
         * @return the key pair ID.
         */
        public String getKeyPairId() {
            return keyPairId;
        }
        
        /**
         * @return the key mechanism.
         */
        public Mechanism getMechanism() {
            return mechanism;
        }
        
        /**
         * @return the public key.
         */
        public PublicKey getPublicKey() {
            return publicKey;
        }
        
        /**
         * @return the private key.
         */
        public PrivateKey getPrivateKey() {
            return privateKey;
        }

        /* (non-Javadoc)
         * @see com.netflix.msl.keyx.KeyRequestData#getKeydata(com.netflix.msl.io.MslEncoderFactory, com.netflix.msl.io.MslEncoderFormat)
         */
        @Override
        protected MslObject getKeydata(final MslEncoderFactory encoder, final MslEncoderFormat format) {
            final MslObject mo = encoder.createObject();
            mo.put(KEY_KEY_PAIR_ID, keyPairId);
            mo.put(KEY_MECHANISM, mechanism.name());
            mo.put(KEY_PUBLIC_KEY, publicKey.getEncoded());
            return mo;
        }

        /* (non-Javadoc)
         * @see java.lang.Object#equals(java.lang.Object)
         */
        @Override
        public boolean equals(final Object obj) {
            if (obj == this) return true;
            if (!(obj instanceof RequestData)) return false;
            final RequestData that = (RequestData)obj;
            // Private keys are optional but must be considered.
            final boolean privateKeysEqual =
                privateKey == that.privateKey ||
                (privateKey != null && that.privateKey != null &&
                    Arrays.equals(privateKey.getEncoded(), that.privateKey.getEncoded()));
            return super.equals(obj) &&
                keyPairId.equals(that.keyPairId) &&
                mechanism.equals(that.mechanism) &&
                Arrays.equals(publicKey.getEncoded(), that.publicKey.getEncoded()) &&
                privateKeysEqual;
        }

        /* (non-Javadoc)
         * @see java.lang.Object#hashCode()
         */
        @Override
        public int hashCode() {
            // Private keys are optional but must be considered.
            final int privateKeyHashCode = (privateKey != null)
                ? Arrays.hashCode(privateKey.getEncoded()) : 0;
            return super.hashCode() ^
                keyPairId.hashCode() ^
                mechanism.hashCode() ^
                Arrays.hashCode(publicKey.getEncoded()) ^
                privateKeyHashCode;
        }

        /** Public/private key pair ID. */
        private final String keyPairId;
        /** Key mechanism. */
        private final Mechanism mechanism;
        /** Public key. */
        private final PublicKey publicKey;
        /** Private key. */
        private final PrivateKey privateKey;
    }
    
    /**
     * <p>Asymmetric key wrapped key response data.</p>
     * 
     * <p>
     * {@code {
     *   "#mandatory" : [ "keypairid", "encryptionkey", "hmackey" ],
     *   "keypairid" : "string",
     *   "encryptionkey" : "base64",
     *   "hmackey" : "base64"
     * }} where:
     * <ul>
     * <li>{@code keypairid} identifies the key pair for wrapping and unwrapping the session keys</li>
     * <li>{@code encryptionkey} the Base64-encoded wrapped session encryption key</li>
     * <li>{@code hmackey} the Base64-encoded wrapped session HMAC key</li>
     * </ul></p>
     */
    public static class ResponseData extends KeyResponseData {
        /** Key key pair ID. */
        private static final String KEY_KEY_PAIR_ID = "keypairid";
        /** Key encrypted encryption key. */
        private static final String KEY_ENCRYPTION_KEY = "encryptionkey";
        /** Key encrypted HMAC key. */
        private static final String KEY_HMAC_KEY = "hmackey";
        
        /**
         * Create a new asymmetric key wrapped key response data instance with
         * the provided master token, specified key pair ID, and public
         * key-encrypted encryption and HMAC keys.
         * 
         * @param masterToken the master token.
         * @param keyPairId the public/private key pair ID.
         * @param encryptionKey the public key-encrypted encryption key.
         * @param hmacKey the public key-encrypted HMAC key.
         */
        public ResponseData(final MasterToken masterToken, final String keyPairId, final byte[] encryptionKey, final byte[] hmacKey) {
            super(masterToken, KeyExchangeScheme.ASYMMETRIC_WRAPPED);
            this.keyPairId = keyPairId;
            this.encryptionKey = encryptionKey;
            this.hmacKey = hmacKey;
        }
        
        /**
         * Create a new asymmetric key wrapped key response data instance with
         * the provided master token from the provided MSL object.
         * 
         * @param masterToken the master token.
         * @param keyDataMo the MSL object.
         * @throws MslEncodingException if there is an error parsing the data.
         * @throws MslKeyExchangeException if a session key is invalid.
         */
        public ResponseData(final MasterToken masterToken, final MslObject keyDataMo) throws MslEncodingException, MslKeyExchangeException {
            super(masterToken, KeyExchangeScheme.ASYMMETRIC_WRAPPED);
            try {
                keyPairId = keyDataMo.getString(KEY_KEY_PAIR_ID);
                encryptionKey = keyDataMo.getBytes(KEY_ENCRYPTION_KEY);
                hmacKey = keyDataMo.getBytes(KEY_HMAC_KEY);
            } catch (final MslEncoderException e) {
                throw new MslEncodingException(MslError.MSL_PARSE_ERROR, "keydata " + keyDataMo, e);
            }
        }
        
        /**
         * @return the key pair ID.
         */
        public String getKeyPairId() {
            return keyPairId;
        }
        
        /**
         * @return the public key-encrypted encryption key.
         */
        public byte[] getEncryptionKey() {
            return encryptionKey;
        }
        
        /**
         * @return the public key-encrypted HMAC key.
         */
        public byte[] getHmacKey() {
            return hmacKey;
        }
        
        /* (non-Javadoc)
         * @see com.netflix.msl.keyx.KeyResponseData#getKeydata(com.netflix.msl.io.MslEncoderFactory, com.netflix.msl.io.MslEncoderFormat)
         */
        @Override
        protected MslObject getKeydata(final MslEncoderFactory encoder, final MslEncoderFormat format) throws MslEncoderException {
            final MslObject mo = encoder.createObject();
            mo.put(KEY_KEY_PAIR_ID, keyPairId);
            mo.put(KEY_ENCRYPTION_KEY, encryptionKey);
            mo.put(KEY_HMAC_KEY, hmacKey);
            return mo;
        }
        
        /* (non-Javadoc)
         * @see java.lang.Object#equals(java.lang.Object)
         */
        @Override
        public boolean equals(final Object obj) {
            if (obj == this) return true;
            if (!(obj instanceof ResponseData)) return false;
            final ResponseData that = (ResponseData)obj;
            return super.equals(obj) &&
                keyPairId.equals(that.keyPairId) &&
                Arrays.equals(encryptionKey, that.encryptionKey)&&
                Arrays.equals(hmacKey, that.hmacKey);
        }

        /* (non-Javadoc)
         * @see java.lang.Object#hashCode()
         */
        @Override
        public int hashCode() {
            return super.hashCode() ^ keyPairId.hashCode() ^ Arrays.hashCode(encryptionKey) ^ Arrays.hashCode(hmacKey);
        }

        /** Public/private key pair ID. */
        private final String keyPairId;
        /** Public key-encrypted encryption key. */
        private final byte[] encryptionKey;
        /** Public key-encrypted HMAC key. */
        private final byte[] hmacKey;
    }

    /**
     * Create the crypto context identified by the key ID, mechanism, and
     * provided keys.
     * 
     * @param ctx MSL context.
     * @param keyPairId the key pair ID.
     * @param mechanism the key mechanism.
     * @param privateKey the private key. May be null.
     * @param publicKey the public key. May be null.
     * @return the crypto context.
     * @throws MslCryptoException if the key mechanism is unsupported.
     */
    private static ICryptoContext createCryptoContext(final MslContext ctx, final String keyPairId, final RequestData.Mechanism mechanism, final PrivateKey privateKey, final PublicKey publicKey) throws MslCryptoException {
        switch (mechanism) {
            case JWE_RSA:
            {
                final CekCryptoContext cryptoContext = new JsonWebEncryptionCryptoContext.RsaOaepCryptoContext(privateKey, publicKey);
                return new JsonWebEncryptionCryptoContext(ctx, cryptoContext, JsonWebEncryptionCryptoContext.Encryption.A128GCM, Format.JWE_CS);
            }
            case JWEJS_RSA:
            {
                final CekCryptoContext cryptoContext = new JsonWebEncryptionCryptoContext.RsaOaepCryptoContext(privateKey, publicKey);
                return new JsonWebEncryptionCryptoContext(ctx, cryptoContext, JsonWebEncryptionCryptoContext.Encryption.A128GCM, Format.JWE_JS);
            }
            case RSA:
            case JWK_RSA:
            {
                return new RsaWrappingCryptoContext(ctx, keyPairId, privateKey, publicKey, RsaWrappingCryptoContext.Mode.WRAP_UNWRAP_OAEP);
            }
            case JWK_RSAES:
            {
                return new RsaWrappingCryptoContext(ctx, keyPairId, privateKey, publicKey, RsaWrappingCryptoContext.Mode.WRAP_UNWRAP_PKCS1);
            }
            default:
                throw new MslCryptoException(MslError.UNSUPPORTED_KEYX_MECHANISM, mechanism.name());
        }
    }
    
    /**
     * Create a new asymmetric wrapped key exchange factory.
     */
    public AsymmetricWrappedExchange(final AuthenticationUtils authutils) {
        super(KeyExchangeScheme.ASYMMETRIC_WRAPPED);
        this.authutils = authutils;
    }

    /* (non-Javadoc)
     * @see com.netflix.msl.keyx.KeyExchangeFactory#createRequestData(com.netflix.msl.util.MslContext, com.netflix.msl.io.MslObject)
     */
    @Override
    protected KeyRequestData createRequestData(final MslContext ctx, final MslObject keyRequestMo) throws MslEncodingException, MslCryptoException, MslKeyExchangeException {
        return new RequestData(keyRequestMo);
    }

    /* (non-Javadoc)
     * @see com.netflix.msl.keyx.KeyExchangeFactory#createResponseData(com.netflix.msl.util.MslContext, com.netflix.msl.tokens.MasterToken, com.netflix.msl.io.MslObject)
     */
    @Override
    protected KeyResponseData createResponseData(final MslContext ctx, final MasterToken masterToken, final MslObject keyDataMo) throws MslEncodingException, MslKeyExchangeException {
        return new ResponseData(masterToken, keyDataMo);
    }

    /* (non-Javadoc)
     * @see com.netflix.msl.keyx.KeyExchangeFactory#generateResponse(com.netflix.msl.util.MslContext, com.netflix.msl.io.MslEncoderFormat, com.netflix.msl.keyx.KeyRequestData, com.netflix.msl.tokens.MasterToken)
     */
    @Override
    public KeyExchangeData generateResponse(final MslContext ctx, final MslEncoderFormat format, final KeyRequestData keyRequestData, final MasterToken masterToken) throws MslKeyExchangeException, MslCryptoException, MslMasterTokenException, MslEncodingException, MslException {
        if (!(keyRequestData instanceof RequestData))
            throw new MslInternalException("Key request data " + keyRequestData.getClass().getName() + " was not created by this factory.");
        final RequestData request = (RequestData)keyRequestData;

        // Verify the scheme is permitted.
        final String identity = masterToken.getIdentity();
        if(!authutils.isSchemePermitted(identity, this.getScheme()))
            throw new MslKeyExchangeException(MslError.KEYX_INCORRECT_DATA, "Authentication Scheme for Device Type Not Supported " + identity + ":" + this.getScheme()).setMasterToken(masterToken);

        // Create random AES-128 encryption and SHA-256 HMAC keys.
        final byte[] encryptionBytes = new byte[16];
        final byte[] hmacBytes = new byte[32];
        ctx.getRandom().nextBytes(encryptionBytes);
        ctx.getRandom().nextBytes(hmacBytes);
        final SecretKey encryptionKey, hmacKey;
        try {
            encryptionKey = new SecretKeySpec(encryptionBytes, JcaAlgorithm.AES);
            hmacKey = new SecretKeySpec(hmacBytes, JcaAlgorithm.HMAC_SHA256);
        } catch (final IllegalArgumentException e) {
            throw new MslCryptoException(MslError.SESSION_KEY_CREATION_FAILURE, e).setMasterToken(masterToken);
        }
        
        // Wrap session keys with public key.
        final MslEncoderFactory encoder = ctx.getMslEncoderFactory();
        final String keyPairId = request.getKeyPairId();
        final RequestData.Mechanism mechanism = request.getMechanism();
        final PublicKey publicKey = request.getPublicKey();
        final ICryptoContext wrapCryptoContext = createCryptoContext(ctx, keyPairId, mechanism, null, publicKey);
        final byte[] wrappedEncryptionKey, wrappedHmacKey;
        switch (mechanism) {
            case JWE_RSA:
            case JWEJS_RSA:
            {
                final JsonWebKey encryptionJwk = new JsonWebKey(Usage.enc, JsonWebKey.Algorithm.A128CBC, false, null, encryptionKey);
                final JsonWebKey hmacJwk = new JsonWebKey(Usage.sig, JsonWebKey.Algorithm.HS256, false, null, hmacKey);
                final byte[] encryptionJwkBytes = encryptionJwk.toMslEncoding(encoder, MslEncoderFormat.JSON);
                final byte[] hmacJwkBytes = hmacJwk.toMslEncoding(encoder, MslEncoderFormat.JSON);
                wrappedEncryptionKey = wrapCryptoContext.wrap(encryptionJwkBytes, encoder, format);
                wrappedHmacKey = wrapCryptoContext.wrap(hmacJwkBytes, encoder, format);
                break;
            }
            case JWK_RSA:
            case JWK_RSAES:
            {
                final JsonWebKey encryptionJwk = new JsonWebKey(ENCRYPT_DECRYPT, JsonWebKey.Algorithm.A128CBC, false, null, encryptionKey);
                final JsonWebKey hmacJwk = new JsonWebKey(SIGN_VERIFY, JsonWebKey.Algorithm.HS256, false, null, hmacKey);
                final byte[] encryptionJwkBytes = encryptionJwk.toMslEncoding(encoder, MslEncoderFormat.JSON);
                final byte[] hmacJwkBytes = hmacJwk.toMslEncoding(encoder, MslEncoderFormat.JSON);
                wrappedEncryptionKey = wrapCryptoContext.wrap(encryptionJwkBytes, encoder, format);
                wrappedHmacKey = wrapCryptoContext.wrap(hmacJwkBytes, encoder, format);
                break;
            }
            default:
            {
                wrappedEncryptionKey = wrapCryptoContext.wrap(encryptionBytes, encoder, format);
                wrappedHmacKey = wrapCryptoContext.wrap(hmacBytes, encoder, format);
                break;
            }
        }
        
        // Create the master token.
        final TokenFactory tokenFactory = ctx.getTokenFactory();
        final MasterToken newMasterToken = tokenFactory.renewMasterToken(ctx, masterToken, encryptionKey, hmacKey, null);
        
        // Create crypto context.
        final ICryptoContext cryptoContext = new SessionCryptoContext(ctx, newMasterToken);
        
        // Return the key exchange data.
        final KeyResponseData keyResponseData = new ResponseData(newMasterToken, request.getKeyPairId(), wrappedEncryptionKey, wrappedHmacKey);
        return new KeyExchangeData(keyResponseData, cryptoContext);
    }

    /* (non-Javadoc)
     * @see com.netflix.msl.keyx.KeyExchangeFactory#generateResponse(com.netflix.msl.util.MslContext, com.netflix.msl.io.MslEncoderFormat, com.netflix.msl.keyx.KeyRequestData, com.netflix.msl.entityauth.EntityAuthenticationData)
     */
    @Override
    public KeyExchangeData generateResponse(final MslContext ctx, final MslEncoderFormat format, final KeyRequestData keyRequestData, final EntityAuthenticationData entityAuthData) throws MslException {
        if (!(keyRequestData instanceof RequestData))
            throw new MslInternalException("Key request data " + keyRequestData.getClass().getName() + " was not created by this factory.");

        // Verify the scheme is permitted.
        final String identity = entityAuthData.getIdentity();
        if(!authutils.isSchemePermitted(identity, this.getScheme()))
            throw new MslKeyExchangeException(MslError.KEYX_INCORRECT_DATA, "Authentication Scheme for Device Type Not Supported " + identity + ":" + this.getScheme()).setEntityAuthenticationData(entityAuthData);

        final RequestData request = (RequestData)keyRequestData;
        
        // Create random AES-128 encryption and SHA-256 HMAC keys.
        final byte[] encryptionBytes = new byte[16];
        final byte[] hmacBytes = new byte[32];
        ctx.getRandom().nextBytes(encryptionBytes);
        ctx.getRandom().nextBytes(hmacBytes);
        final SecretKey encryptionKey = new SecretKeySpec(encryptionBytes, JcaAlgorithm.AES);
        final SecretKey hmacKey = new SecretKeySpec(hmacBytes, JcaAlgorithm.HMAC_SHA256);

        // Wrap session keys with public key.
        final MslEncoderFactory encoder = ctx.getMslEncoderFactory();
        final String keyPairId = request.getKeyPairId();
        final RequestData.Mechanism mechanism = request.getMechanism();
        final PublicKey publicKey = request.getPublicKey();
        final ICryptoContext wrapCryptoContext = createCryptoContext(ctx, keyPairId, mechanism, null, publicKey);
        final byte[] wrappedEncryptionKey, wrappedHmacKey;
        switch (mechanism) {
            case JWE_RSA:
            case JWEJS_RSA:
            {
                final JsonWebKey encryptionJwk = new JsonWebKey(Usage.enc, JsonWebKey.Algorithm.A128CBC, false, null, encryptionKey);
                final JsonWebKey hmacJwk = new JsonWebKey(Usage.sig, JsonWebKey.Algorithm.HS256, false, null, hmacKey);
                final byte[] encryptionJwkBytes = encryptionJwk.toMslEncoding(encoder, MslEncoderFormat.JSON);
                final byte[] hmacJwkBytes = hmacJwk.toMslEncoding(encoder, MslEncoderFormat.JSON);
                wrappedEncryptionKey = wrapCryptoContext.wrap(encryptionJwkBytes, encoder, format);
                wrappedHmacKey = wrapCryptoContext.wrap(hmacJwkBytes, encoder, format);
                break;
            }
            case JWK_RSA:
            case JWK_RSAES:
            {
                final JsonWebKey encryptionJwk = new JsonWebKey(ENCRYPT_DECRYPT, JsonWebKey.Algorithm.A128CBC, false, null, encryptionKey);
                final JsonWebKey hmacJwk = new JsonWebKey(SIGN_VERIFY, JsonWebKey.Algorithm.HS256, false, null, hmacKey);
                final byte[] encryptionJwkBytes = encryptionJwk.toMslEncoding(encoder, MslEncoderFormat.JSON);
                final byte[] hmacJwkBytes = hmacJwk.toMslEncoding(encoder, MslEncoderFormat.JSON);
                wrappedEncryptionKey = wrapCryptoContext.wrap(encryptionJwkBytes, encoder, format);
                wrappedHmacKey = wrapCryptoContext.wrap(hmacJwkBytes, encoder, format);
                break;
            }
            default:
            {
                wrappedEncryptionKey = wrapCryptoContext.wrap(encryptionBytes, encoder, format);
                wrappedHmacKey = wrapCryptoContext.wrap(hmacBytes, encoder, format);
                break;
            }
        }
        
        // Create the master token.
        final TokenFactory tokenFactory = ctx.getTokenFactory();
        final MasterToken masterToken = tokenFactory.createMasterToken(ctx, entityAuthData, encryptionKey, hmacKey, null);
        
        // Create crypto context.
        final ICryptoContext cryptoContext;
        try {
            cryptoContext = new SessionCryptoContext(ctx, masterToken);
        } catch (final MslMasterTokenException e) {
            throw new MslInternalException("Master token constructed by token factory is not trusted.", e);
        }
        
        // Return the key exchange data.
        final KeyResponseData keyResponseData = new ResponseData(masterToken, request.getKeyPairId(), wrappedEncryptionKey, wrappedHmacKey);
        return new KeyExchangeData(keyResponseData, cryptoContext);
    }

    /* (non-Javadoc)
     * @see com.netflix.msl.keyx.KeyExchangeFactory#getCryptoContext(com.netflix.msl.util.MslContext, com.netflix.msl.keyx.KeyRequestData, com.netflix.msl.keyx.KeyResponseData, com.netflix.msl.tokens.MasterToken)
     */
    @Override
    public ICryptoContext getCryptoContext(final MslContext ctx, final KeyRequestData keyRequestData, final KeyResponseData keyResponseData, final MasterToken masterToken) throws MslKeyExchangeException, MslCryptoException, MslEncodingException {
        if (!(keyRequestData instanceof RequestData))
            throw new MslInternalException("Key request data " + keyRequestData.getClass().getName() + " was not created by this factory.");
        final RequestData request = (RequestData)keyRequestData;
        if (!(keyResponseData instanceof ResponseData))
            throw new MslInternalException("Key response data " + keyResponseData.getClass().getName() + " was not created by this factory.");

        final ResponseData response = (ResponseData)keyResponseData;
        
        // Verify response matches request.
        final String requestKeyPairId = request.getKeyPairId();
        final String responseKeyPairId = response.getKeyPairId();
        if (!requestKeyPairId.equals(responseKeyPairId))
            throw new MslKeyExchangeException(MslError.KEYX_RESPONSE_REQUEST_MISMATCH, "request " + requestKeyPairId + "; response " + responseKeyPairId);
        
        // Unwrap session keys with identified key.
        final MslEncoderFactory encoder = ctx.getMslEncoderFactory();
        final PrivateKey privateKey = request.getPrivateKey();
        if (privateKey == null)
            throw new MslKeyExchangeException(MslError.KEYX_PRIVATE_KEY_MISSING, "request Asymmetric private key");
        final RequestData.Mechanism mechanism = request.getMechanism();
        final ICryptoContext unwrapCryptoContext = createCryptoContext(ctx, requestKeyPairId, mechanism, privateKey, null);
        final SecretKey encryptionKey, hmacKey;
        switch (mechanism) {
            case JWE_RSA:
            case JWEJS_RSA:
            case JWK_RSA:
            case JWK_RSAES:
            {
                final byte[] encryptionJwkBytes = unwrapCryptoContext.unwrap(response.getEncryptionKey(), encoder);
                final byte[] hmacJwkBytes = unwrapCryptoContext.unwrap(response.getHmacKey(), encoder);
                final MslObject encryptionJwkMo, hmacJwkMo;
                try {
<<<<<<< HEAD
                    encryptionJwkMo = encoder.parseObject(encryptionJwkBytes);
                    hmacJwkMo = encoder.parseObject(hmacJwkBytes);
                } catch (final MslEncoderException e) {
                    throw new MslCryptoException(MslError.SESSION_KEY_CREATION_FAILURE, e).setEntity(masterToken);
=======
                    encryptionJwkJo = new JSONObject(new String(encryptionJwkBytes, MslConstants.DEFAULT_CHARSET));
                    hmacJwkJo = new JSONObject(new String(hmacJwkBytes, MslConstants.DEFAULT_CHARSET));
                } catch (final JSONException e) {
                    throw new MslCryptoException(MslError.SESSION_KEY_CREATION_FAILURE, e).setMasterToken(masterToken);
>>>>>>> 7332deb4
                }
                encryptionKey = new JsonWebKey(encryptionJwkMo).getSecretKey();
                hmacKey = new JsonWebKey(hmacJwkMo).getSecretKey();
                break;
            }
            default:
            {
                final byte[] unwrappedEncryptionKey = unwrapCryptoContext.unwrap(response.getEncryptionKey(), encoder);
                final byte[] unwrappedHmacKey = unwrapCryptoContext.unwrap(response.getHmacKey(), encoder);
                try {
                    encryptionKey = new SecretKeySpec(unwrappedEncryptionKey, JcaAlgorithm.AES);
                    hmacKey = new SecretKeySpec(unwrappedHmacKey, JcaAlgorithm.HMAC_SHA256);
                } catch (final IllegalArgumentException e) {
                    throw new MslCryptoException(MslError.SESSION_KEY_CREATION_FAILURE, e).setMasterToken(masterToken);
                }
                break;
            }
        }
        
        // Create crypto context.
        final String identity = ctx.getEntityAuthenticationData(null).getIdentity();
        final MasterToken responseMasterToken = response.getMasterToken();
        return new SessionCryptoContext(ctx, responseMasterToken, identity, encryptionKey, hmacKey);
    }
    
    /** Authentication utilities. */
    private final AuthenticationUtils authutils;
}<|MERGE_RESOLUTION|>--- conflicted
+++ resolved
@@ -791,17 +791,10 @@
                 final byte[] hmacJwkBytes = unwrapCryptoContext.unwrap(response.getHmacKey(), encoder);
                 final MslObject encryptionJwkMo, hmacJwkMo;
                 try {
-<<<<<<< HEAD
                     encryptionJwkMo = encoder.parseObject(encryptionJwkBytes);
                     hmacJwkMo = encoder.parseObject(hmacJwkBytes);
                 } catch (final MslEncoderException e) {
-                    throw new MslCryptoException(MslError.SESSION_KEY_CREATION_FAILURE, e).setEntity(masterToken);
-=======
-                    encryptionJwkJo = new JSONObject(new String(encryptionJwkBytes, MslConstants.DEFAULT_CHARSET));
-                    hmacJwkJo = new JSONObject(new String(hmacJwkBytes, MslConstants.DEFAULT_CHARSET));
-                } catch (final JSONException e) {
                     throw new MslCryptoException(MslError.SESSION_KEY_CREATION_FAILURE, e).setMasterToken(masterToken);
->>>>>>> 7332deb4
                 }
                 encryptionKey = new JsonWebKey(encryptionJwkMo).getSecretKey();
                 hmacKey = new JsonWebKey(hmacJwkMo).getSecretKey();
