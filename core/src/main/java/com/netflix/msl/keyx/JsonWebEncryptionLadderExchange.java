/**
 * Copyright (c) 2013-2014 Netflix, Inc.  All rights reserved.
 * 
 * Licensed under the Apache License, Version 2.0 (the "License");
 * you may not use this file except in compliance with the License.
 * You may obtain a copy of the License at
 *
 *    http://www.apache.org/licenses/LICENSE-2.0
 *
 * Unless required by applicable law or agreed to in writing, software
 * distributed under the License is distributed on an "AS IS" BASIS,
 * WITHOUT WARRANTIES OR CONDITIONS OF ANY KIND, either express or implied.
 * See the License for the specific language governing permissions and
 * limitations under the License.
 */
package com.netflix.msl.keyx;

import java.nio.charset.Charset;
import java.util.Arrays;

import javax.crypto.SecretKey;
import javax.crypto.spec.SecretKeySpec;

import com.netflix.msl.MslCryptoException;
import com.netflix.msl.MslEncodingException;
import com.netflix.msl.MslEntityAuthException;
import com.netflix.msl.MslError;
import com.netflix.msl.MslException;
import com.netflix.msl.MslInternalException;
import com.netflix.msl.MslKeyExchangeException;
import com.netflix.msl.MslMasterTokenException;
import com.netflix.msl.crypto.ICryptoContext;
import com.netflix.msl.crypto.JcaAlgorithm;
import com.netflix.msl.crypto.JsonWebEncryptionCryptoContext;
import com.netflix.msl.crypto.JsonWebEncryptionCryptoContext.AesKwCryptoContext;
import com.netflix.msl.crypto.JsonWebEncryptionCryptoContext.CekCryptoContext;
import com.netflix.msl.crypto.JsonWebEncryptionCryptoContext.Encryption;
import com.netflix.msl.crypto.JsonWebEncryptionCryptoContext.Format;
import com.netflix.msl.crypto.JsonWebKey;
import com.netflix.msl.crypto.JsonWebKey.Algorithm;
import com.netflix.msl.crypto.JsonWebKey.Usage;
import com.netflix.msl.crypto.SessionCryptoContext;
import com.netflix.msl.entityauth.EntityAuthenticationData;
import com.netflix.msl.entityauth.EntityAuthenticationFactory;
import com.netflix.msl.entityauth.EntityAuthenticationScheme;
import com.netflix.msl.entityauth.PresharedAuthenticationData;
import com.netflix.msl.io.MslEncoderException;
import com.netflix.msl.io.MslEncoderFactory;
import com.netflix.msl.io.MslEncoderFormat;
import com.netflix.msl.io.MslObject;
import com.netflix.msl.tokens.MasterToken;
import com.netflix.msl.tokens.TokenFactory;
import com.netflix.msl.util.AuthenticationUtils;
import com.netflix.msl.util.Base64;
import com.netflix.msl.util.MslContext;

/**
 * <p>JSON Web Encryption ladder key exchange.</p>
 * 
 * <p>The key ladder consists of a symmetric wrapping key used to protect the
 * session keys. The wrapping key is only permitted to wrap and unwrap data. It
 * cannot be used for encrypt/decrypt or sign/verify operations.</p>
 * 
 * <p>The wrapping key is protected by wrapping it with a known common key
 * (e.g. preshared keys) or the previously used wrapping key. The previous
 * wrapping key must be provided by the requesting entity in the form found in
 * the response data.</p> 
 * 
 * <p>The wrapping key is always an AES-128 key for AES key wrap/unwrap.</p>
 * 
 * <p>This key exchange scheme does not provide perfect forward secrecy and
 * should only be used if necessary to satisfy other security requirements.</p>
 * 
 * @author Wesley Miaw <wmiaw@netflix.com>
 */
public class JsonWebEncryptionLadderExchange extends KeyExchangeFactory {
    /** Encoding charset. */
    private static final Charset UTF_8 = Charset.forName("UTF-8");
    
    /** Wrapping key wrap mechanism. */
    public enum Mechanism {
        /** Wrapping key wrapped by PSK (AES-128 key wrap). */
        PSK,
        /** Wrapping key wrapped by previous wrapping key (AES-128 key wrap). */
        WRAP,
    }
    
    /**
     * <p>JSON Web Encryption ladder key request data.</p>
     * 
     * <p>
     * {@code {
     *   "#mandatory" : [ "mechanism" ],
     *   "mechanism" : "enum(PSK|MGK|WRAP)",
     *   "wrapdata" : "base64",
     * }} where:
     * <ul>
     * <li>{@code mechanism} identifies the mechanism for wrapping and unwrapping the wrapping key</li>
     * <li>{@code wrapdata} the Base64-encoded wrapping data for the previous wrapping key</li>
     * </ul></p>
     */
    public static class RequestData extends KeyRequestData {
        /** Key wrap key wrapping mechanism. */
        private static final String KEY_MECHANISM = "mechanism";
        /** Key wrap data. */
        private static final String KEY_WRAPDATA = "wrapdata";
        
        /**
         * <p>Create a new JSON Web Encryption ladder key request data instance
         * with the specified mechanism and wrapping key data.</p>
         * 
         * <p>Arguments not applicable to the specified mechanism are
         * ignored.</p>
         * 
         * @param mechanism the wrap key wrapping mechanism.
         * @param wrapdata the wrap data for reconstructing the previous
         *        wrapping key. May be null if the mechanism does not use the
         *        previous wrapping key.
         * @throws MslInternalException if the mechanism requires wrap data and
         *         the required argument is null.
         */
        public RequestData(final Mechanism mechanism, final byte[] wrapdata) {
            super(KeyExchangeScheme.JWE_LADDER);
            this.mechanism = mechanism;
            
            switch (mechanism) {
                case WRAP:
                    if (wrapdata == null)
                        throw new MslInternalException("Previous wrapping key based key exchange requires the previous wrapping key data and ID.");
                    this.wrapdata = wrapdata;
                    break;
                default:
                    this.wrapdata = null;
                    break;
            }
        }
        
        /**
         * Create a new JSON Web Encryption ladder key request data instance
         * from the provided MSL object.
         * 
         * @param keyRequestMo the MSL object.
         * @throws MslEncodingException if there is an error parsing the data.
         * @throws MslCryptoException the wrapped key data cannot be verified
         *         or decrypted, or the specified mechanism is not supported.
         * @throws MslKeyExchangeException if the specified mechanism is not
         *         recognized or the wrap data is missing or invalid.
         */
        public RequestData(final MslObject keyRequestMo) throws MslCryptoException, MslKeyExchangeException, MslEncodingException {
            super(KeyExchangeScheme.JWE_LADDER);
            
            try {
                final String mechanismName = keyRequestMo.getString(KEY_MECHANISM);
                try {
                    mechanism = Mechanism.valueOf(mechanismName);
                } catch (final IllegalArgumentException e) {
                    throw new MslKeyExchangeException(MslError.UNIDENTIFIED_KEYX_MECHANISM, mechanismName, e);
                }
            } catch (final MslEncoderException e) {
                throw new MslEncodingException(MslError.MSL_PARSE_ERROR, "keydata " + keyRequestMo, e);
            }
            
            try {
                switch (mechanism) {
                    case PSK:
                    {
                        wrapdata = null;
                        break;
                    }
                    case WRAP:
                    {
<<<<<<< HEAD
                        wrapdata = keyRequestMo.getBytes(KEY_WRAPDATA);
                        if (wrapdata.length == 0)
                            throw new MslKeyExchangeException(MslError.KEYX_WRAPPING_KEY_MISSING, "keydata " + keyRequestMo);
=======
                        try {
                            wrapdata = Base64.decode(keyRequestJO.getString(KEY_WRAPDATA));
                        } catch (final IllegalArgumentException e) {
                            throw new MslKeyExchangeException(MslError.KEYX_INVALID_WRAPPING_KEY, "keydata " + keyRequestJO.toString());
                        }
                        if (wrapdata == null || wrapdata.length == 0)
                            throw new MslKeyExchangeException(MslError.KEYX_WRAPPING_KEY_MISSING, "keydata " + keyRequestJO.toString());
>>>>>>> cefe1df9
                        break;
                    }
                    default:
                        throw new MslCryptoException(MslError.UNSUPPORTED_KEYX_MECHANISM, mechanism.name());
                }
            } catch (final MslEncoderException e) {
                throw new MslEncodingException(MslError.MSL_PARSE_ERROR, "keydata " + keyRequestMo, e);
            }
        }

        /**
         * @return the wrap key wrapping mechanism.
         */
        public Mechanism getMechanism() {
            return mechanism;
        }
        
        /**
         * @return the previous wrapping key data or null if not applicable.
         */
        public byte[] getWrapdata() {
            return wrapdata;
        }
        
        /* (non-Javadoc)
         * @see com.netflix.msl.keyx.KeyRequestData#getKeydata(com.netflix.msl.io.MslEncoderFactory, com.netflix.msl.io.MslEncoderFormat)
         */
        @Override
<<<<<<< HEAD
        protected MslObject getKeydata(final MslEncoderFactory encoder, final MslEncoderFormat format) throws MslEncoderException {
            final MslObject mo = encoder.createObject();
            mo.put(KEY_MECHANISM, mechanism.name());
            if (wrapdata != null) mo.put(KEY_WRAPDATA, wrapdata);
            return mo;
=======
        protected JSONObject getKeydata() throws JSONException {
            final JSONObject jsonObj = new JSONObject();
            jsonObj.put(KEY_MECHANISM, mechanism.name());
            if (wrapdata != null) jsonObj.put(KEY_WRAPDATA, Base64.encode(wrapdata));
            return jsonObj;
>>>>>>> cefe1df9
        }
        
        /* (non-Javadoc)
         * @see com.netflix.msl.keyx.KeyRequestData#equals(java.lang.Object)
         */
        @Override
        public boolean equals(final Object obj) {
            if (obj == this) return true;
            if (!(obj instanceof RequestData)) return false;
            final RequestData that = (RequestData)obj;
            final boolean wrapdataEqual = Arrays.equals(wrapdata, that.wrapdata);
            return super.equals(obj) &&
                mechanism.equals(that.mechanism) &&
                wrapdataEqual;
        }
        
        /* (non-Javadoc)
         * @see com.netflix.msl.keyx.KeyRequestData#hashCode()
         */
        @Override
        public int hashCode() {
            final int wrapdataHashCode = (wrapdata != null) ? Arrays.hashCode(wrapdata) : 0;
            return super.hashCode() ^
                mechanism.hashCode() ^
                wrapdataHashCode;
        }
        
        /** Wrap key wrapping mechanism. */
        private final Mechanism mechanism;
        /** Wrap data. */
        private final byte[] wrapdata;
    }
    
    /**
     * <p>JSON Web Encryption ladder key response data.</p>
     * 
     * <p>
     * {@code {
     *   "#mandatory" : [ "wrapkey", "wrapdata", "encryptionkey", "hmackey" ],
     *   "wrapkey" : "base64",
     *   "wrapdata" : "base64",
     *   "encryptionkey" : "base64",
     *   "hmackey" : "base64",
     * }} where:
     * <ul>
     * <li>{@code wrapkey} the Base64-encoded new wrapping key in JWE format, wrapped by the wrapping key</li>
     * <li>{@code wrapdata} the Base64-encoded wrapping key data for use in subsequent key request data</li>
     * <li>{@code encryptionkey} the Base64-encoded session encryption key in JWE format, wrapped with the new wrapping key</li>
     * <li>{@code hmackey} the Base64-encoded session HMAC key in JWE format, wrapped with the new wrapping key</li>
     * </ul></p>
     */
    public static class ResponseData extends KeyResponseData {
        /** Key wrapping key. */
        private static final String KEY_WRAP_KEY = "wrapkey";
        /** Key wrapping key data. */
        private static final String KEY_WRAPDATA = "wrapdata";
        /** Key encrypted encryption key. */
        private static final String KEY_ENCRYPTION_KEY = "encryptionkey";
        /** Key encrypted HMAC key. */
        private static final String KEY_HMAC_KEY = "hmackey";
        
        /**
         * Create a new JSON Web Encryption ladder key response data instance
         * with the provided master token and wrapped keys.
         * 
         * @param masterToken the master token.
         * @param wrapKey the wrapped wrap key.
         * @param wrapdata the wrap data for reconstructing the wrap key.
         * @param encryptionKey the wrap key wrapped encryption key.
         * @param hmacKey the wrap key wrapped HMAC key.
         */
        public ResponseData(final MasterToken masterToken, final byte[] wrapKey, final byte[] wrapdata, final byte[] encryptionKey, final byte[] hmacKey) {
            super(masterToken, KeyExchangeScheme.JWE_LADDER);
            this.wrapKey = wrapKey;
            this.wrapdata = wrapdata;
            this.encryptionKey = encryptionKey;
            this.hmacKey = hmacKey;
        }

        /**
         * Create a new JSON Web Encryption ladder key response data instance
         * with the provided master token from the provided MSL object.
         * 
         * @param masterToken the master token.
         * @param keyDataMo the MSL object.
         * @throws MslEncodingException if there is an error parsing the data.
         * @throws MslKeyExchangeException if the mechanism is not recognized,
         *         any of the keys are invalid, or if the wrap data is invalid.
         */
        public ResponseData(final MasterToken masterToken, final MslObject keyDataMo) throws MslKeyExchangeException, MslEncodingException {
            super(masterToken, KeyExchangeScheme.JWE_LADDER);
            try {
<<<<<<< HEAD
                wrapKey = keyDataMo.getBytes(KEY_WRAP_KEY);
                wrapdata = keyDataMo.getBytes(KEY_WRAPDATA);
                encryptionKey = keyDataMo.getBytes(KEY_ENCRYPTION_KEY);
                hmacKey = keyDataMo.getBytes(KEY_HMAC_KEY);
            } catch (final MslEncoderException e) {
                throw new MslEncodingException(MslError.MSL_PARSE_ERROR, "keydata " + keyDataMo, e);
=======
                try {
                    wrapKey = Base64.decode(keyDataJO.getString(KEY_WRAP_KEY));
                } catch (final IllegalArgumentException e) {
                    throw new MslKeyExchangeException(MslError.KEYX_INVALID_WRAPPING_KEY, "keydata " + keyDataJO.toString(), e);
                }
                try {
                    wrapdata = Base64.decode(keyDataJO.getString(KEY_WRAPDATA));
                } catch (final IllegalArgumentException e) {
                    throw new MslKeyExchangeException(MslError.KEYX_INVALID_WRAPDATA, "keydata " + keyDataJO.toString(), e);
                }
                try {
                    encryptionKey = Base64.decode(keyDataJO.getString(KEY_ENCRYPTION_KEY));
                } catch (final IllegalArgumentException e) {
                    throw new MslKeyExchangeException(MslError.KEYX_INVALID_ENCRYPTION_KEY, "keydata " + keyDataJO.toString(), e);
                }
                try {
                    hmacKey = Base64.decode(keyDataJO.getString(KEY_HMAC_KEY));
                } catch (final IllegalArgumentException e) {
                    throw new MslKeyExchangeException(MslError.KEYX_INVALID_HMAC_KEY, "keydata " + keyDataJO.toString(), e);
                }
            } catch (final JSONException e) {
                throw new MslEncodingException(MslError.JSON_PARSE_ERROR, "keydata " + keyDataJO.toString(), e);
>>>>>>> cefe1df9
            }
        }
        
        /**
         * @return the session key wrapping key.
         */
        public byte[] getWrapKey() {
            return wrapKey;
        }
        
        /**
         * @return the session key wrapping key data.
         */
        public byte[] getWrapdata() {
            return wrapdata;
        }

        /**
         * @return the wrapped session encryption key.
         */
        public byte[] getEncryptionKey() {
            return encryptionKey;
        }

        /**
         * @return the wrapped session HMAC key.
         */
        public byte[] getHmacKey() {
            return hmacKey;
        }

        /* (non-Javadoc)
         * @see com.netflix.msl.keyx.KeyResponseData#getKeydata(com.netflix.msl.io.MslEncoderFactory, com.netflix.msl.io.MslEncoderFormat)
         */
        @Override
<<<<<<< HEAD
        protected MslObject getKeydata(final MslEncoderFactory encoder, final MslEncoderFormat format) {
            final MslObject mo = encoder.createObject();
            mo.put(KEY_WRAP_KEY, wrapKey);
            mo.put(KEY_WRAPDATA, wrapdata);
            mo.put(KEY_ENCRYPTION_KEY, encryptionKey);
            mo.put(KEY_HMAC_KEY, hmacKey);
            return mo;
=======
        protected JSONObject getKeydata() throws JSONException {
            final JSONObject jsonObj = new JSONObject();
            jsonObj.put(KEY_WRAP_KEY, Base64.encode(wrapKey));
            jsonObj.put(KEY_WRAPDATA, Base64.encode(wrapdata));
            jsonObj.put(KEY_ENCRYPTION_KEY, Base64.encode(encryptionKey));
            jsonObj.put(KEY_HMAC_KEY, Base64.encode(hmacKey));
            return jsonObj;
>>>>>>> cefe1df9
        }
        
        /* (non-Javadoc)
         * @see com.netflix.msl.keyx.KeyResponseData#equals(java.lang.Object)
         */
        @Override
        public boolean equals(final Object obj) {
            if (obj == this) return true;
            if (!(obj instanceof ResponseData)) return false;
            final ResponseData that = (ResponseData)obj;
            return super.equals(obj) &&
                Arrays.equals(wrapKey, that.wrapKey) &&
                Arrays.equals(wrapdata, that.wrapdata) &&
                Arrays.equals(encryptionKey, that.encryptionKey) &&
                Arrays.equals(hmacKey, that.hmacKey);
        }
        
        /* (non-Javadoc)
         * @see com.netflix.msl.keyx.KeyResponseData#hashCode()
         */
        @Override
        public int hashCode() {
            return super.hashCode() ^
                Arrays.hashCode(wrapKey) ^
                Arrays.hashCode(wrapdata) ^
                Arrays.hashCode(encryptionKey) ^
                Arrays.hashCode(hmacKey);
        }
        
        /** Wrapped wrap key. */
        private final byte[] wrapKey;
        /** Wrap data. */
        private final byte[] wrapdata;
        /** Wrapped encryption key. */
        private final byte[] encryptionKey;
        /** Wrapped HMAC key. */
        private final byte[] hmacKey;
    }
    
    /**
     * Create the crypto context identified by the mechanism.
     * 
     * @param ctx MSL context.
     * @param mechanism the wrap key wrapping mechanism.
     * @param wrapdata the wrap key previous wrapping key data. May be null.
     * @param identity the entity identity.
     * @return the crypto context.
     * @throws MslCryptoException if the crypto context cannot be created.
     * @throws MslKeyExchangeException if the mechanism is unsupported.
     * @throws MslEntityAuthException if there is a problem with the entity
     *         identity.
     */
    private static ICryptoContext createCryptoContext(final MslContext ctx, final Mechanism mechanism, final byte[] wrapdata, final String identity) throws MslKeyExchangeException, MslCryptoException, MslEntityAuthException {
        switch (mechanism) {
            case PSK:
            {
                final EntityAuthenticationData authdata = new PresharedAuthenticationData(identity);
                final EntityAuthenticationFactory factory = ctx.getEntityAuthenticationFactory(EntityAuthenticationScheme.PSK);
                if (factory == null)
                    throw new MslKeyExchangeException(MslError.UNSUPPORTED_KEYX_MECHANISM, mechanism.name());
                final ICryptoContext cryptoContext = factory.getCryptoContext(ctx, authdata);
                final CekCryptoContext cekCryptoContext = new AesKwCryptoContext(cryptoContext);
                return new JsonWebEncryptionCryptoContext(ctx, cekCryptoContext, Encryption.A128GCM, Format.JWE_JS);
            }
            case WRAP:
            {
                final ICryptoContext cryptoContext = ctx.getMslCryptoContext();
                final MslEncoderFactory encoder = ctx.getMslEncoderFactory();
                final byte[] wrapBytes = cryptoContext.unwrap(wrapdata, encoder);
                if (wrapBytes == null || wrapBytes.length == 0)
                    throw new MslKeyExchangeException(MslError.KEYX_WRAPPING_KEY_MISSING);
                final SecretKey wrapKey = new SecretKeySpec(wrapBytes, JcaAlgorithm.AESKW);
                final CekCryptoContext cekCryptoContext = new AesKwCryptoContext(wrapKey);
                return new JsonWebEncryptionCryptoContext(ctx, cekCryptoContext, Encryption.A128GCM, Format.JWE_JS);
            }
            default:
                throw new MslKeyExchangeException(MslError.UNSUPPORTED_KEYX_MECHANISM, mechanism.name());
        }
    }
    
    /**
     * Create a new JSON Web Encryption ladder key exchange factory.
     * 
     * @param repository the wrapping key crypto context repository.
     * @param authutils authentication utilities.
     */
    public JsonWebEncryptionLadderExchange(final WrapCryptoContextRepository repository, final AuthenticationUtils authutils) {
        super(KeyExchangeScheme.JWE_LADDER);
        this.repository = repository;
        this.authutils = authutils;
    }

    /* (non-Javadoc)
     * @see com.netflix.msl.keyx.KeyExchangeFactory#createRequestData(com.netflix.msl.util.MslContext, com.netflix.msl.io.MslObject)
     */
    @Override
    protected KeyRequestData createRequestData(final MslContext ctx, final MslObject keyRequestMo) throws MslEncodingException, MslKeyExchangeException, MslCryptoException {
        return new RequestData(keyRequestMo);
    }

    /* (non-Javadoc)
     * @see com.netflix.msl.keyx.KeyExchangeFactory#createResponseData(com.netflix.msl.util.MslContext, com.netflix.msl.tokens.MasterToken, com.netflix.msl.io.MslObject)
     */
    @Override
    protected KeyResponseData createResponseData(final MslContext ctx, final MasterToken masterToken, final MslObject keyDataMo) throws MslEncodingException, MslKeyExchangeException {
        return new ResponseData(masterToken, keyDataMo);
    }

    /* (non-Javadoc)
     * @see com.netflix.msl.keyx.KeyExchangeFactory#generateResponse(com.netflix.msl.util.MslContext, com.netflix.msl.io.MslEncoderFormat, com.netflix.msl.keyx.KeyRequestData, com.netflix.msl.tokens.MasterToken)
     */
    @Override
    public KeyExchangeData generateResponse(final MslContext ctx, final MslEncoderFormat format, final KeyRequestData keyRequestData, final MasterToken masterToken) throws MslKeyExchangeException, MslCryptoException, MslEncodingException, MslMasterTokenException, MslEntityAuthException, MslException {
        if (!(keyRequestData instanceof RequestData))
            throw new MslInternalException("Key request data " + keyRequestData.getClass().getName() + " was not created by this factory.");
        final RequestData request = (RequestData)keyRequestData;

        // If the master token was not issued by the local entity then we
        // should not be generating a key response for it.
        if (!masterToken.isVerified())
            throw new MslMasterTokenException(MslError.MASTERTOKEN_UNTRUSTED, masterToken);
        
        // Create random AES-128 wrapping key with a random key ID.
        final String wrapKeyId = String.valueOf(ctx.getRandom().nextLong());
        final byte[] wrapBytes = new byte[16];
        ctx.getRandom().nextBytes(wrapBytes);
        final SecretKey wrapKey = new SecretKeySpec(wrapBytes, JcaAlgorithm.AESKW);
        
        // Create the wrap data.
        final ICryptoContext mslCryptoContext = ctx.getMslCryptoContext();
        final MslEncoderFactory encoder = ctx.getMslEncoderFactory();
        final byte[] wrapdata = mslCryptoContext.wrap(wrapBytes, encoder, format);
        
        // Create random AES-128 encryption and SHA-256 HMAC keys.
        final byte[] encryptionBytes = new byte[16];
        final byte[] hmacBytes = new byte[32];
        ctx.getRandom().nextBytes(encryptionBytes);
        ctx.getRandom().nextBytes(hmacBytes);
        final SecretKey encryptionKey = new SecretKeySpec(encryptionBytes, JcaAlgorithm.AES);
        final SecretKey hmacKey = new SecretKeySpec(hmacBytes, JcaAlgorithm.HMAC_SHA256);
        
        // Grab the request data.
        final Mechanism mechanism = request.getMechanism();
        final byte[] prevWrapdata = request.getWrapdata();
        final String identity = masterToken.getIdentity();
        
        // Verify the scheme is permitted.
        if(!authutils.isSchemePermitted(identity, this.getScheme()))
            throw new MslKeyExchangeException(MslError.KEYX_INCORRECT_DATA, "Authentication Scheme for Device Type Not Supported " + identity + ":" + this.getScheme());
        
        // Wrap wrapping key using specified wrapping key.
        final JsonWebKey wrapJwk = new JsonWebKey(Usage.wrap, Algorithm.A128KW, false, wrapKeyId, wrapKey);
        final byte[] wrapJwkBytes = wrapJwk.toMslEncoding(encoder, MslEncoderFormat.JSON);
        final ICryptoContext wrapKeyCryptoContext = createCryptoContext(ctx, mechanism, prevWrapdata, identity);
        final byte[] wrappedWrapJwk = wrapKeyCryptoContext.wrap(wrapJwkBytes, encoder, format);
        
        // Wrap session keys inside JSON Web Key objects with the wrapping key.
        final CekCryptoContext cekCryptoContext = new AesKwCryptoContext(wrapKey);
        final ICryptoContext wrapCryptoContext = new JsonWebEncryptionCryptoContext(ctx, cekCryptoContext, Encryption.A128GCM, Format.JWE_JS);
        final JsonWebKey encryptionJwk = new JsonWebKey(Usage.enc, Algorithm.A128CBC, false, null, encryptionKey);
        final JsonWebKey hmacJwk = new JsonWebKey(Usage.sig, Algorithm.HS256, false, null, hmacKey);
        final byte[] encryptionJwkBytes = encryptionJwk.toMslEncoding(encoder, MslEncoderFormat.JSON);
        final byte[] hmacJwkBytes = hmacJwk.toMslEncoding(encoder, MslEncoderFormat.JSON);
        final byte[] wrappedEncryptionJwk = wrapCryptoContext.wrap(encryptionJwkBytes, encoder, format);
        final byte[] wrappedHmacJwk = wrapCryptoContext.wrap(hmacJwkBytes, encoder, format);
        
        // Create the master token.
        final TokenFactory tokenFactory = ctx.getTokenFactory();
        final MasterToken newMasterToken = tokenFactory.renewMasterToken(ctx, masterToken, encryptionKey, hmacKey, null);
        
        // Create session crypto context.
        final ICryptoContext cryptoContext = new SessionCryptoContext(ctx, newMasterToken);
        
        // Return the key exchange data.
        final KeyResponseData keyResponseData = new ResponseData(newMasterToken, wrappedWrapJwk, wrapdata, wrappedEncryptionJwk, wrappedHmacJwk);
        return new KeyExchangeData(keyResponseData, cryptoContext);
    }

    /* (non-Javadoc)
     * @see com.netflix.msl.keyx.KeyExchangeFactory#generateResponse(com.netflix.msl.util.MslContext, com.netflix.msl.io.MslEncoderFormat, com.netflix.msl.keyx.KeyRequestData, com.netflix.msl.entityauth.EntityAuthenticationData)
     */
    @Override
    public KeyExchangeData generateResponse(final MslContext ctx, final MslEncoderFormat format, final KeyRequestData keyRequestData,final EntityAuthenticationData entityAuthData) throws MslKeyExchangeException, MslCryptoException, MslEncodingException, MslEntityAuthException, MslException {
        if (!(keyRequestData instanceof RequestData))
            throw new MslInternalException("Key request data " + keyRequestData.getClass().getName() + " was not created by this factory.");
        final RequestData request = (RequestData)keyRequestData;
        
        // Verify the scheme is permitted.
        final String identity = entityAuthData.getIdentity();
        if(!authutils.isSchemePermitted(identity, this.getScheme()))
            throw new MslKeyExchangeException(MslError.KEYX_INCORRECT_DATA, "Authentication Scheme for Device Type Not Supported " + identity + ":" + this.getScheme());

        // Create random AES-128 wrapping key with a random key ID.
        final String wrapKeyId = String.valueOf(ctx.getRandom().nextLong());
        final byte[] wrapBytes = new byte[16];
        ctx.getRandom().nextBytes(wrapBytes);
        final SecretKey wrapKey = new SecretKeySpec(wrapBytes, JcaAlgorithm.AESKW);
        
        // Create the wrap data.
        final ICryptoContext mslCryptoContext = ctx.getMslCryptoContext();
        final MslEncoderFactory encoder = ctx.getMslEncoderFactory();
        final byte[] wrapdata = mslCryptoContext.wrap(wrapBytes, encoder, format);
        
        // Create random AES-128 encryption and SHA-256 HMAC keys.
        final byte[] encryptionBytes = new byte[16];
        final byte[] hmacBytes = new byte[32];
        ctx.getRandom().nextBytes(encryptionBytes);
        ctx.getRandom().nextBytes(hmacBytes);
        final SecretKey encryptionKey = new SecretKeySpec(encryptionBytes, JcaAlgorithm.AES);
        final SecretKey hmacKey = new SecretKeySpec(hmacBytes, JcaAlgorithm.HMAC_SHA256);
        
        // Grab the request data.
        final Mechanism mechanism = request.getMechanism();
        final byte[] prevWrapdata = request.getWrapdata();
        
        // Wrap wrapping key using specified wrapping key.
        final JsonWebKey wrapJwk = new JsonWebKey(Usage.wrap, Algorithm.A128KW, false, wrapKeyId, wrapKey);
        final byte[] wrapJwkBytes = wrapJwk.toMslEncoding(encoder, MslEncoderFormat.JSON);
        final ICryptoContext wrapKeyCryptoContext = createCryptoContext(ctx, mechanism, prevWrapdata, identity);
        final byte[] wrappedWrapJwk = wrapKeyCryptoContext.wrap(wrapJwkBytes, encoder, format);
        
        // Wrap session keys inside JSON Web Key objects with the wrapping key.
        final CekCryptoContext cekCryptoContext = new AesKwCryptoContext(wrapKey);
        final ICryptoContext wrapCryptoContext = new JsonWebEncryptionCryptoContext(ctx, cekCryptoContext, Encryption.A128GCM, Format.JWE_JS);
        final JsonWebKey encryptionJwk = new JsonWebKey(Usage.enc, Algorithm.A128CBC, false, null, encryptionKey);
        final JsonWebKey hmacJwk = new JsonWebKey(Usage.sig, Algorithm.HS256, false, null, hmacKey);
        final byte[] encryptionJwkBytes = encryptionJwk.toMslEncoding(encoder, MslEncoderFormat.JSON);
        final byte[] hmacJwkBytes = hmacJwk.toMslEncoding(encoder, MslEncoderFormat.JSON);
        final byte[] wrappedEncryptionJwk = wrapCryptoContext.wrap(encryptionJwkBytes, encoder, format);
        final byte[] wrappedHmacJwk = wrapCryptoContext.wrap(hmacJwkBytes, encoder, format);
        
        // Create the master token.
        final TokenFactory tokenFactory = ctx.getTokenFactory();
        final MasterToken newMasterToken = tokenFactory.createMasterToken(ctx, entityAuthData, encryptionKey, hmacKey, null);
        
        // Create session crypto context.
        final ICryptoContext cryptoContext = new SessionCryptoContext(ctx, newMasterToken);
        
        // Return the key exchange data.
        final KeyResponseData keyResponseData = new ResponseData(newMasterToken, wrappedWrapJwk, wrapdata, wrappedEncryptionJwk, wrappedHmacJwk);
        return new KeyExchangeData(keyResponseData, cryptoContext);
    }

    /* (non-Javadoc)
     * @see com.netflix.msl.keyx.KeyExchangeFactory#getCryptoContext(com.netflix.msl.util.MslContext, com.netflix.msl.keyx.KeyRequestData, com.netflix.msl.keyx.KeyResponseData, com.netflix.msl.tokens.MasterToken)
     */
    @Override
    public ICryptoContext getCryptoContext(final MslContext ctx, final KeyRequestData keyRequestData, final KeyResponseData keyResponseData, final MasterToken masterToken) throws MslKeyExchangeException, MslCryptoException, MslEncodingException, MslMasterTokenException, MslEntityAuthException {
        if (!(keyRequestData instanceof RequestData))
            throw new MslInternalException("Key request data " + keyRequestData.getClass().getName() + " was not created by this factory.");
        final RequestData request = (RequestData)keyRequestData;
        if (!(keyResponseData instanceof ResponseData))
            throw new MslInternalException("Key response data " + keyResponseData.getClass().getName() + " was not created by this factory.");
        final ResponseData response = (ResponseData)keyResponseData;
        
        // Unwrap new wrapping key.
        final Mechanism mechanism = request.getMechanism();
        final byte[] requestWrapdata = request.getWrapdata();
        final EntityAuthenticationData entityAuthData = ctx.getEntityAuthenticationData(null);
        final String identity = entityAuthData.getIdentity();
        final ICryptoContext wrapKeyCryptoContext;
        switch (mechanism) {
            case PSK:
            {
                final EntityAuthenticationData authdata = new PresharedAuthenticationData(identity);
                final EntityAuthenticationFactory factory = ctx.getEntityAuthenticationFactory(EntityAuthenticationScheme.PSK);
                if (factory == null)
                    throw new MslKeyExchangeException(MslError.UNSUPPORTED_KEYX_MECHANISM, mechanism.name()).setEntityAuthenticationData(entityAuthData);
                final ICryptoContext cryptoContext = factory.getCryptoContext(ctx, authdata);
                final CekCryptoContext cekCryptoContext = new AesKwCryptoContext(cryptoContext);
                wrapKeyCryptoContext = new JsonWebEncryptionCryptoContext(ctx, cekCryptoContext, Encryption.A128GCM, Format.JWE_JS);
                break;
            }
            case WRAP:
            {
                wrapKeyCryptoContext = repository.getCryptoContext(requestWrapdata);
                if (wrapKeyCryptoContext == null)
                    throw new MslKeyExchangeException(MslError.KEYX_WRAPPING_KEY_MISSING, Base64.encode(requestWrapdata)).setEntityAuthenticationData(entityAuthData);
                break;
            }
            default:
                throw new MslKeyExchangeException(MslError.UNSUPPORTED_KEYX_MECHANISM, mechanism.name()).setEntityAuthenticationData(entityAuthData);
        }
        
        // Unwrap wrapping key.
        final MslEncoderFactory encoder = ctx.getMslEncoderFactory();
        final byte[] unwrappedWrapJwk = wrapKeyCryptoContext.unwrap(response.getWrapKey(), encoder);
        final JsonWebKey wrapJwk;
        try {
            final MslObject wrapJwkMo = encoder.parseObject(unwrappedWrapJwk);
            wrapJwk = new JsonWebKey(wrapJwkMo);
        } catch (final MslEncoderException e) {
            throw new MslKeyExchangeException(MslError.INVALID_JWK, new String(unwrappedWrapJwk, UTF_8), e).setEntityAuthenticationData(entityAuthData);
        }
        final SecretKey wrapKey = wrapJwk.getSecretKey();
        
        // Unwrap session keys with wrapping key.
        final CekCryptoContext cekCryptoContext = new AesKwCryptoContext(wrapKey);
        final ICryptoContext unwrapCryptoContext = new JsonWebEncryptionCryptoContext(ctx, cekCryptoContext, Encryption.A128GCM, Format.JWE_JS);
        final byte[] unwrappedEncryptionJwk = unwrapCryptoContext.unwrap(response.getEncryptionKey(), encoder);
        final byte[] unwrappedHmacJwk = unwrapCryptoContext.unwrap(response.getHmacKey(), encoder);
        final JsonWebKey encryptionJwk;
        try {
            final MslObject encryptionJwkMo = encoder.parseObject(unwrappedEncryptionJwk);
            encryptionJwk = new JsonWebKey(encryptionJwkMo);
        } catch (final MslEncoderException e) {
            throw new MslKeyExchangeException(MslError.INVALID_JWK, new String(unwrappedEncryptionJwk, UTF_8), e).setEntityAuthenticationData(entityAuthData);
        }
        final JsonWebKey hmacJwk;
        try {
            final MslObject hmacJwkMo = encoder.parseObject(unwrappedHmacJwk);
            hmacJwk = new JsonWebKey(hmacJwkMo);
        } catch (final MslEncoderException e) {
            throw new MslKeyExchangeException(MslError.INVALID_JWK, new String(unwrappedHmacJwk, UTF_8), e).setEntityAuthenticationData(entityAuthData);
        }
        
        // Deliver wrap data to wrap key repository.
        final byte[] wrapdata = response.getWrapdata();
        repository.addCryptoContext(wrapdata, unwrapCryptoContext);
        if (requestWrapdata != null)
            repository.removeCryptoContext(requestWrapdata);

        // Create crypto context.
        final MasterToken responseMasterToken = response.getMasterToken();
        final SecretKey encryptionKey = encryptionJwk.getSecretKey();
        final SecretKey hmacKey = hmacJwk.getSecretKey();
        return new SessionCryptoContext(ctx, responseMasterToken, identity, encryptionKey, hmacKey);
    }
    
    /** Wrapping keys crypto context repository. */
    private final WrapCryptoContextRepository repository;
    /** Authentication utilities. */
    private final AuthenticationUtils authutils;
}<|MERGE_RESOLUTION|>--- conflicted
+++ resolved
@@ -169,19 +169,9 @@
                     }
                     case WRAP:
                     {
-<<<<<<< HEAD
                         wrapdata = keyRequestMo.getBytes(KEY_WRAPDATA);
                         if (wrapdata.length == 0)
                             throw new MslKeyExchangeException(MslError.KEYX_WRAPPING_KEY_MISSING, "keydata " + keyRequestMo);
-=======
-                        try {
-                            wrapdata = Base64.decode(keyRequestJO.getString(KEY_WRAPDATA));
-                        } catch (final IllegalArgumentException e) {
-                            throw new MslKeyExchangeException(MslError.KEYX_INVALID_WRAPPING_KEY, "keydata " + keyRequestJO.toString());
-                        }
-                        if (wrapdata == null || wrapdata.length == 0)
-                            throw new MslKeyExchangeException(MslError.KEYX_WRAPPING_KEY_MISSING, "keydata " + keyRequestJO.toString());
->>>>>>> cefe1df9
                         break;
                     }
                     default:
@@ -210,19 +200,11 @@
          * @see com.netflix.msl.keyx.KeyRequestData#getKeydata(com.netflix.msl.io.MslEncoderFactory, com.netflix.msl.io.MslEncoderFormat)
          */
         @Override
-<<<<<<< HEAD
         protected MslObject getKeydata(final MslEncoderFactory encoder, final MslEncoderFormat format) throws MslEncoderException {
             final MslObject mo = encoder.createObject();
             mo.put(KEY_MECHANISM, mechanism.name());
             if (wrapdata != null) mo.put(KEY_WRAPDATA, wrapdata);
             return mo;
-=======
-        protected JSONObject getKeydata() throws JSONException {
-            final JSONObject jsonObj = new JSONObject();
-            jsonObj.put(KEY_MECHANISM, mechanism.name());
-            if (wrapdata != null) jsonObj.put(KEY_WRAPDATA, Base64.encode(wrapdata));
-            return jsonObj;
->>>>>>> cefe1df9
         }
         
         /* (non-Javadoc)
@@ -315,37 +297,12 @@
         public ResponseData(final MasterToken masterToken, final MslObject keyDataMo) throws MslKeyExchangeException, MslEncodingException {
             super(masterToken, KeyExchangeScheme.JWE_LADDER);
             try {
-<<<<<<< HEAD
                 wrapKey = keyDataMo.getBytes(KEY_WRAP_KEY);
                 wrapdata = keyDataMo.getBytes(KEY_WRAPDATA);
                 encryptionKey = keyDataMo.getBytes(KEY_ENCRYPTION_KEY);
                 hmacKey = keyDataMo.getBytes(KEY_HMAC_KEY);
             } catch (final MslEncoderException e) {
                 throw new MslEncodingException(MslError.MSL_PARSE_ERROR, "keydata " + keyDataMo, e);
-=======
-                try {
-                    wrapKey = Base64.decode(keyDataJO.getString(KEY_WRAP_KEY));
-                } catch (final IllegalArgumentException e) {
-                    throw new MslKeyExchangeException(MslError.KEYX_INVALID_WRAPPING_KEY, "keydata " + keyDataJO.toString(), e);
-                }
-                try {
-                    wrapdata = Base64.decode(keyDataJO.getString(KEY_WRAPDATA));
-                } catch (final IllegalArgumentException e) {
-                    throw new MslKeyExchangeException(MslError.KEYX_INVALID_WRAPDATA, "keydata " + keyDataJO.toString(), e);
-                }
-                try {
-                    encryptionKey = Base64.decode(keyDataJO.getString(KEY_ENCRYPTION_KEY));
-                } catch (final IllegalArgumentException e) {
-                    throw new MslKeyExchangeException(MslError.KEYX_INVALID_ENCRYPTION_KEY, "keydata " + keyDataJO.toString(), e);
-                }
-                try {
-                    hmacKey = Base64.decode(keyDataJO.getString(KEY_HMAC_KEY));
-                } catch (final IllegalArgumentException e) {
-                    throw new MslKeyExchangeException(MslError.KEYX_INVALID_HMAC_KEY, "keydata " + keyDataJO.toString(), e);
-                }
-            } catch (final JSONException e) {
-                throw new MslEncodingException(MslError.JSON_PARSE_ERROR, "keydata " + keyDataJO.toString(), e);
->>>>>>> cefe1df9
             }
         }
         
@@ -381,7 +338,6 @@
          * @see com.netflix.msl.keyx.KeyResponseData#getKeydata(com.netflix.msl.io.MslEncoderFactory, com.netflix.msl.io.MslEncoderFormat)
          */
         @Override
-<<<<<<< HEAD
         protected MslObject getKeydata(final MslEncoderFactory encoder, final MslEncoderFormat format) {
             final MslObject mo = encoder.createObject();
             mo.put(KEY_WRAP_KEY, wrapKey);
@@ -389,15 +345,6 @@
             mo.put(KEY_ENCRYPTION_KEY, encryptionKey);
             mo.put(KEY_HMAC_KEY, hmacKey);
             return mo;
-=======
-        protected JSONObject getKeydata() throws JSONException {
-            final JSONObject jsonObj = new JSONObject();
-            jsonObj.put(KEY_WRAP_KEY, Base64.encode(wrapKey));
-            jsonObj.put(KEY_WRAPDATA, Base64.encode(wrapdata));
-            jsonObj.put(KEY_ENCRYPTION_KEY, Base64.encode(encryptionKey));
-            jsonObj.put(KEY_HMAC_KEY, Base64.encode(hmacKey));
-            return jsonObj;
->>>>>>> cefe1df9
         }
         
         /* (non-Javadoc)
