/**
 * Copyright (c) 2012-2014 Netflix, Inc.  All rights reserved.
 * 
 * Licensed under the Apache License, Version 2.0 (the "License");
 * you may not use this file except in compliance with the License.
 * You may obtain a copy of the License at
 *
 *    http://www.apache.org/licenses/LICENSE-2.0
 *
 * Unless required by applicable law or agreed to in writing, software
 * distributed under the License is distributed on an "AS IS" BASIS,
 * WITHOUT WARRANTIES OR CONDITIONS OF ANY KIND, either express or implied.
 * See the License for the specific language governing permissions and
 * limitations under the License.
 */
package com.netflix.msl.tokens;

import java.util.Date;
import java.util.HashMap;
import java.util.Map;

import javax.crypto.SecretKey;
import javax.crypto.spec.SecretKeySpec;

import com.netflix.msl.MslConstants;
import com.netflix.msl.MslConstants.EncryptionAlgo;
import com.netflix.msl.MslConstants.SignatureAlgo;
import com.netflix.msl.MslCryptoException;
import com.netflix.msl.MslEncodingException;
import com.netflix.msl.MslError;
import com.netflix.msl.MslException;
import com.netflix.msl.MslInternalException;
import com.netflix.msl.crypto.ICryptoContext;
import com.netflix.msl.crypto.JcaAlgorithm;
import com.netflix.msl.io.MslEncodable;
import com.netflix.msl.io.MslEncoderException;
import com.netflix.msl.io.MslEncoderFactory;
import com.netflix.msl.io.MslEncoderFormat;
import com.netflix.msl.io.MslObject;
import com.netflix.msl.util.Base64;
import com.netflix.msl.util.MslContext;

/**
 * <p>The master token provides proof of remote entity identity. A MSL-specific
 * crypto context is used to encrypt the master token data and generate the
 * master token verification data. The remote entity cannot decrypt the master
 * token data or generate the master token verification data.</p> 
 * 
 * <p>The master token session keys will be used for MSL message encryption and
 * integrity protection. The use of these session keys implies the MSL message
 * identity as specified in the master token.</p>
 * 
 * <p>Master tokens also contain a sequence number identifying the issue number
 * of the token. This is a monotonically increasing number that is incremented
 * by one each time a master token is renewed.</p>
 * 
 * <p>When in possession of multiple master tokens, the token with the highest
 * sequence number should be considered the newest token. Since the sequence
 * number space is signed 53-bit numbers, if a sequence number is smaller by
 * more than 45-bits (e.g. the new sequence number is <= 128 and the old
 * sequence number is 2^53), it is considered the newest token.</p>
 * 
 * <p>The renewal window indicates the time after which the master token will
 * be renewed if requested by the entity. The expiration is the time after
 * which the master token will be renewed no matter what.</p>
 * 
 * <p>Master tokens also contain a serial number against which all other tokens
 * are bound. Changing the serial number when the master token is renewed
 * invalidates all of those tokens.</p>
 * 
 * <p>The issuer identity identifies the issuer of this master token, which may
 * be useful to services that accept the master token.</p>
 * 
 * <p>While there can be multiple versions of a master token, this class should
 * encapsulate support for all of those versions.</p>
 * 
 * <p>Master tokens are represented as
 * {@code
 * mastertoken = {
 *   "#mandatory" : [ "tokendata", "signature" ],
 *   "tokendata" : "binary",
 *   "signature" : "binary"
 * }} where:
 * <ul>
 * <li>{@code tokendata} is the master token data (mastertokendata)</li>
 * <li>{@code signature} is the verification data of the master token data</li>
 * </ul></p>
 * 
 * <p>The token data is represented as
 * {@code
 * mastertokendata = {
 *   "#mandatory" : [ "renewalwindow", "expiration", "sequencenumber", "serialnumber", "sessiondata" ],
 *   "renewalwindow" : "int64(0,-)",
 *   "expiration" : "int64(0,-)",
 *   "sequencenumber" : "int64(0,2^53^)",
 *   "serialnumber" : "int64(0,2^53^)",
 *   "sessiondata" : "binary"
 * }} where:
 * <ul>
 * <li>{@code renewalwindow} is when the renewal window opens in seconds since the epoch</li>
 * <li>{@code expiration} is the expiration timestamp in seconds since the epoch</li>
 * <li>{@code sequencenumber} is the master token sequence number</li>
 * <li>{@code serialnumber} is the master token serial number</li>
 * <li>{@code sessiondata} is the encrypted session data (sessiondata)</li>
 * </ul></p>
 * 
 * <p>The decrypted session data is represented as
 * {@code
 * sessiondata = {
 *   "#mandatory" : [ "identity", "encryptionkey" ],
 *   "#conditions" : [ "hmackey" or "signaturekey" ],
 *   "issuerdata" : object,
 *   "identity" : "string",
 *   "encryptionkey" : "binary",
 *   "encryptionkeyalgorithm" : "string",
 *   "hmackey" : "binary",
 *   "signaturekey" : "binary",
 *   "signaturekeyalgorithm" : "string",
 * }}
 * where:
 * <ul>
 * <li>{@code issuerdata} is the master token issuer data</li>
 * <li>{@code identity} is the identifier of the remote entity</li>
 * <li>{@code encryptionkey} is the encryption session key</li>
 * <li>{@code encryptionkeyalgorithm} is the JCA encryption algorithm name (default: AES/CBC/PKCS5Padding)</li>
 * <li>{@code hmackey} is the HMAC session key</li>
 * <li>{@code signaturekey} is the signature session key</li>
 * <li>{@code signaturekeyalgorithm} is the JCA signature algorithm name (default: HmacSHA256)</li> 
 * </ul></p>
 * 
 * @author Wesley Miaw <wmiaw@netflix.com>
 */
public class MasterToken implements MslEncodable {
    /** Milliseconds per second. */
    private static final long MILLISECONDS_PER_SECOND = 1000;
    
    /** Key token data. */
    private static final String KEY_TOKENDATA = "tokendata";
    /** Key signature. */
    private static final String KEY_SIGNATURE = "signature";

    // tokendata
    /** Key renewal window timestamp. */
    private static final String KEY_RENEWAL_WINDOW = "renewalwindow";
    /** Key expiration timestamp. */
    private static final String KEY_EXPIRATION = "expiration";
    /** Key sequence number. */
    private static final String KEY_SEQUENCE_NUMBER = "sequencenumber";
    /** Key serial number. */
    private static final String KEY_SERIAL_NUMBER = "serialnumber";
    /** Key session data. */
    private static final String KEY_SESSIONDATA = "sessiondata";
    
    // sessiondata
    /** Key issuer data. */
    private static final String KEY_ISSUER_DATA = "issuerdata";
    /** Key identity. */
    private static final String KEY_IDENTITY = "identity";
    /** Key symmetric encryption key. */
    private static final String KEY_ENCRYPTION_KEY = "encryptionkey";
    /** Key encryption algorithm. */
    private static final String KEY_ENCRYPTION_ALGORITHM = "encryptionalgorithm";
    /** Key symmetric HMAC key. */
    private static final String KEY_HMAC_KEY = "hmackey";
    /** Key signature key. */
    private static final String KEY_SIGNATURE_KEY = "signaturekey";
    /** Key signature algorithm. */
    private static final String KEY_SIGNATURE_ALGORITHM = "signaturealgorithm";
        
    /**
     * Create a new master token with the specified expiration, identity,
     * serial number, and encryption and signature keys.
     * 
     * @param ctx MSL context.
     * @param renewalWindow the renewal window.
     * @param expiration the expiration.
     * @param sequenceNumber the master token sequence number.
     * @param serialNumber the master token serial number.
     * @param issuerData the issuer data. May be null.
     * @param identity the singular identity this master token represents.
     * @param encryptionKey the session encryption key.
     * @param signatureKey the session signature key.
     * @throws MslEncodingException if there is an error encoding the data.
     * @throws MslCryptoException if there is an error encrypting or signing
     *         the token data or the crypto algorithms are not recognized.
     */
    public MasterToken(final MslContext ctx, final Date renewalWindow, final Date expiration, final long sequenceNumber, final long serialNumber, final MslObject issuerData, final String identity, final SecretKey encryptionKey, final SecretKey signatureKey) throws MslEncodingException, MslCryptoException {
        // The expiration must appear after the renewal window.
        if (expiration.before(renewalWindow))
            throw new MslInternalException("Cannot construct a master token that expires before its renewal window opens.");
        // The sequence number and serial number must be within range.
        if (sequenceNumber < 0 || sequenceNumber > MslConstants.MAX_LONG_VALUE)
            throw new MslInternalException("Sequence number " + sequenceNumber + " is outside the valid range.");
        if (serialNumber < 0 || serialNumber > MslConstants.MAX_LONG_VALUE)
            throw new MslInternalException("Serial number " + serialNumber + " is outside the valid range.");
        
        this.ctx = ctx;
        this.renewalWindow = renewalWindow.getTime() / MILLISECONDS_PER_SECOND;
        this.expiration = expiration.getTime() / MILLISECONDS_PER_SECOND;
        this.sequenceNumber = sequenceNumber;
        this.serialNumber = serialNumber;
        this.issuerdata = issuerData;
        this.identity = identity;
        this.encryptionKey = encryptionKey;
        this.signatureKey = signatureKey;
        
        // Encode session keys and algorithm names.
        final byte[] encryptionKeyBytes = this.encryptionKey.getEncoded();
        final byte[] signatureKeyBytes = this.signatureKey.getEncoded();
        final EncryptionAlgo encryptionAlgo;
        final SignatureAlgo signatureAlgo;
        try {
            encryptionAlgo = EncryptionAlgo.fromString(this.encryptionKey.getAlgorithm());
            signatureAlgo = SignatureAlgo.fromString(this.signatureKey.getAlgorithm());
        } catch (final IllegalArgumentException e) {
            throw new MslCryptoException(MslError.UNIDENTIFIED_ALGORITHM, "encryption algorithm: " + this.encryptionKey.getAlgorithm() + "; signature algorithm: " + this.signatureKey.getAlgorithm(), e);
        }
        
        // Create session data.
        final MslEncoderFactory encoder = ctx.getMslEncoderFactory();
        this.sessiondata = encoder.createObject();
        if (this.issuerdata != null)
            this.sessiondata.put(KEY_ISSUER_DATA, this.issuerdata);
        this.sessiondata.put(KEY_IDENTITY, this.identity);
        this.sessiondata.put(KEY_ENCRYPTION_KEY, encryptionKeyBytes);
        this.sessiondata.put(KEY_ENCRYPTION_ALGORITHM, encryptionAlgo);
        this.sessiondata.put(KEY_HMAC_KEY, signatureKeyBytes);
        this.sessiondata.put(KEY_SIGNATURE_KEY, signatureKeyBytes);
        this.sessiondata.put(KEY_SIGNATURE_ALGORITHM, signatureAlgo);

        this.tokendataBytes = null;
        this.signatureBytes = null;
        this.verified = true;
    }
    
    /**
     * Create a new master token from the provided MSL object.
     * 
     * @param ctx MSL context.
     * @param masterTokenMo master token MSL object.
     * @throws MslEncodingException if there is an error parsing the object,
     *         the token data is missing or invalid, the signature is missing
     *         or invalid, or the session data is missing or invalid.
     * @throws MslCryptoException if there is an error verifying the token data
     *         or extracting the session keys.
     * @throws MslException if the expiration timestamp occurs before the
     *         renewal window, or the sequence number is out of range, or the
     *         serial number is out of range.
     */
    public MasterToken(final MslContext ctx, final MslObject masterTokenMo) throws MslEncodingException, MslCryptoException, MslException {
        this.ctx = ctx;
        
        // Grab the crypto context.
        final ICryptoContext cryptoContext = ctx.getMslCryptoContext();
        
        // Verify the encoding.
        final MslEncoderFactory encoder = ctx.getMslEncoderFactory();
        try {
            tokendataBytes = masterTokenMo.getBytes(KEY_TOKENDATA);
            if (tokendataBytes.length == 0)
                throw new MslEncodingException(MslError.MASTERTOKEN_TOKENDATA_MISSING, "mastertoken " + masterTokenMo);
            signatureBytes = masterTokenMo.getBytes(KEY_SIGNATURE);
            verified = cryptoContext.verify(tokendataBytes, signatureBytes, encoder);
        } catch (final MslEncoderException e) {
            throw new MslEncodingException(MslError.MSL_PARSE_ERROR, "mastertoken " + masterTokenMo, e);
        }
        
        // Pull the token data.
        final byte[] plaintext;
        try {
            final MslObject tokendata = encoder.parseObject(tokendataBytes);
            renewalWindow = tokendata.getLong(KEY_RENEWAL_WINDOW);
            expiration = tokendata.getLong(KEY_EXPIRATION);
            if (expiration < renewalWindow)
                throw new MslException(MslError.MASTERTOKEN_EXPIRES_BEFORE_RENEWAL, "mastertokendata " + tokendata);
            sequenceNumber = tokendata.getLong(KEY_SEQUENCE_NUMBER);
            if (sequenceNumber < 0 || sequenceNumber > MslConstants.MAX_LONG_VALUE)
                throw new MslException(MslError.MASTERTOKEN_SEQUENCE_NUMBER_OUT_OF_RANGE, "mastertokendata " + tokendata);
            serialNumber = tokendata.getLong(KEY_SERIAL_NUMBER);
            if (serialNumber < 0 || serialNumber > MslConstants.MAX_LONG_VALUE)
                throw new MslException(MslError.MASTERTOKEN_SERIAL_NUMBER_OUT_OF_RANGE, "mastertokendata " + tokendata);
            final byte[] ciphertext = tokendata.getBytes(KEY_SESSIONDATA);
            if (ciphertext.length == 0)
                throw new MslEncodingException(MslError.MASTERTOKEN_SESSIONDATA_MISSING, "mastertokendata " + tokendata);
            plaintext = (this.verified) ? cryptoContext.decrypt(ciphertext, encoder) : null;
        } catch (final MslEncoderException e) {
            throw new MslEncodingException(MslError.MASTERTOKEN_TOKENDATA_PARSE_ERROR, "mastertokendata " + Base64.encode(tokendataBytes), e);
        }
        
        // Pull the session data.
        if (plaintext != null) {
            final byte[] rawEncryptionKey, rawSignatureKey;
            final String encryptionAlgo, signatureAlgo;
            try {
                sessiondata = encoder.parseObject(plaintext);
                issuerdata = (sessiondata.has(KEY_ISSUER_DATA)) ? sessiondata.getMslObject(KEY_ISSUER_DATA, encoder) : null;
                identity = sessiondata.getString(KEY_IDENTITY);
                rawEncryptionKey = sessiondata.getBytes(KEY_ENCRYPTION_KEY);
                encryptionAlgo = sessiondata.optString(KEY_ENCRYPTION_ALGORITHM, JcaAlgorithm.AES);
                rawSignatureKey = (sessiondata.has(KEY_SIGNATURE_KEY))
                    ? sessiondata.getBytes(KEY_SIGNATURE_KEY)
                    : sessiondata.getBytes(KEY_HMAC_KEY);
                signatureAlgo = sessiondata.optString(KEY_SIGNATURE_ALGORITHM, JcaAlgorithm.HMAC_SHA256);
            } catch (final MslEncoderException e) {
                throw new MslEncodingException(MslError.MASTERTOKEN_SESSIONDATA_PARSE_ERROR, "sessiondata " + Base64.encode(plaintext), e);
            }
            
            // Decode algorithm names.
            final String jcaEncryptionAlgo, jcaSignatureAlgo;
            try {
                jcaEncryptionAlgo = EncryptionAlgo.fromString(encryptionAlgo).toString();
                jcaSignatureAlgo = SignatureAlgo.fromString(signatureAlgo).toString();
            } catch (final IllegalArgumentException e) {
                throw new MslCryptoException(MslError.UNIDENTIFIED_ALGORITHM, "encryption algorithm: " + encryptionAlgo + "; signature algorithm" + signatureAlgo, e);
            }
            
            // Reconstruct keys.
            try {
                encryptionKey = new SecretKeySpec(rawEncryptionKey, jcaEncryptionAlgo);
                signatureKey = new SecretKeySpec(rawSignatureKey, jcaSignatureAlgo);
            } catch (final IllegalArgumentException e) {
                throw new MslCryptoException(MslError.MASTERTOKEN_KEY_CREATION_ERROR, e);
            }
        } else {
            sessiondata = null;
            issuerdata = null;
            identity = null;
            encryptionKey = null;
            signatureKey = null;
        }
    }
    
    /**
     * @return true if the decrypted content is available. (Implies verified.)
     */
    public boolean isDecrypted() {
        return sessiondata != null;
    }
    
    /**
     * @return true if the token has been verified.
     */
    public boolean isVerified() {
        return verified;
    }
    
    /**
     * @return the start of the renewal window.
     */
    public Date getRenewalWindow() {
        return new Date(renewalWindow * MILLISECONDS_PER_SECOND);
    }
    
    /**
     * <p>Returns true if the master token renewal window has been entered.</p>
     *
     * <ul>
     * <li>If a time is provided the renewal window value will be compared
     * against the provided time.</li>
     * <li>If the master token was issued by the local entity the renewal
     * window value will be compared against the local entity time. We assume
     * its clock at the time of issuance is in sync with the clock now.</li>
     * <li>Otherwise the master token is considered renewable under the
     * assumption that the local time is not synchronized with the master token
     * issuing entity time.</li>
     * </ul>
     *
     * @param now the time to compare against. May be {@code null}.
     * @return true if the renewal window has been entered.
     */
    public boolean isRenewable(final Date now) {
        if (now != null)
            return renewalWindow * MILLISECONDS_PER_SECOND <= now.getTime();
        if (isVerified())
            return renewalWindow * MILLISECONDS_PER_SECOND <= ctx.getTime();
        return true;
    }
    
    /**
     * @return the expiration.
     */
    public Date getExpiration() {
        return new Date(expiration * MILLISECONDS_PER_SECOND);
    }
    
    /**
     * <p>Returns true if the master token is expired.</p>
     *
     * <ul>
     * <li>If a time is provided the expiration value will be compared against
     * the provided time.</li>
     * <li>If the master token was issued by the local entity the expiration
     * value will be compared against the local entity time. We assume
     * its clock at the time of issuance is in sync with the clock now.</li>
     * <li>Otherwise the master token is considered not expired under the
     * assumption that the local time is not synchronized with the token-
     * issuing entity time.</li>
     * </ul>
     *
     * @param now the time to compare against.
     * @return true if expired.
     */
    public boolean isExpired(final Date now) {
        if (now != null)
            return expiration * MILLISECONDS_PER_SECOND <= now.getTime();
        if (isVerified())
            return expiration * MILLISECONDS_PER_SECOND <= ctx.getTime();
        return false;
    }
    
    /**
     * @return the sequence number.
     */
    public long getSequenceNumber() {
        return sequenceNumber;
    }

    /**
     * @return the serial number.
     */
    public long getSerialNumber() {
        return serialNumber;
    }
    
    /**
     * <p>A master token is considered newer if its sequence number is greater
     * than another master token. If both the sequence numbers are equal, then
     * the master token with the later expiration date is considered newer.</p>
     * 
     * <p>Serial numbers are not taken into consideration when comparing which
     * master token is newer because serial numbers will change when new master
     * tokens are created as opposed to renewed. The caller of this function
     * should already be comparing master tokens that can be used
     * interchangeably (i.e. for the same MSL network).</p>
     * 
     * @param that the master token to compare with.
     * @return true if this master token is newer than the provided one.
     */
    public boolean isNewerThan(final MasterToken that) {
        // If the sequence numbers are equal then compare the expiration dates.
        if (this.sequenceNumber == that.sequenceNumber)
            return this.expiration > that.expiration;
        
        // If this sequence number is bigger than that sequence number, make
        // sure that sequence number is not less than the cutoff.
        if (this.sequenceNumber > that.sequenceNumber) {
            final long cutoff = this.sequenceNumber - MslConstants.MAX_LONG_VALUE + 127;
            return that.sequenceNumber >= cutoff;
        }
        
        // If this sequence number is smaller than that sequence number, make
        // sure this sequence number is less than the cutoff.
        final long cutoff = that.sequenceNumber - MslConstants.MAX_LONG_VALUE + 127;
        return this.sequenceNumber < cutoff;
    }
    
    /**
     * Returns the issuer data.
     * 
     * @return the master token issuer data or null if there is none or it is
     *         unknown (session data could not be decrypted).
     */
    public MslObject getIssuerData() {
        return issuerdata;
    }

    /**
     * Returns the identifier of the authenticated peer.
     * 
     * @return the Netflix peer identity or null if unknown (session data could
     *         not be decrypted).
     */
    public String getIdentity() {
        return identity;
    }
    
    /**
     * @return the encryption key or null if unknown (session data could not be
     *         decrypted).
     */
    public SecretKey getEncryptionKey() {
        return encryptionKey;
    }

    /**
     * @return the signature key or null if unknown (session data could not be
     *         decrypted).
     */
    public SecretKey getSignatureKey() {
        return signatureKey;
    }
    
    /** MSL context. */
    private final MslContext ctx;
    
    /** Master token renewal window in seconds since the epoch. */
    private final long renewalWindow;
    /** Master token expiration in seconds since the epoch. */
    private final long expiration;
    /** Sequence number. */
    private final long sequenceNumber;
    /** Serial number. */
    private final long serialNumber;
    /** Session data. */
    private final MslObject sessiondata;
    
    /** Issuer data. */
    private final MslObject issuerdata;
    /** Entity identity. */
    private final String identity;
    /** Encryption key. */
    private final SecretKey encryptionKey;
    /** Signature key. */
    private final SecretKey signatureKey;

    /** Token data bytes. */
    private final byte[] tokendataBytes;
    /** Signature bytes. */
    private final byte[] signatureBytes;
    
    /** Token is verified. */
    private final boolean verified;
    
    /** Cached encodings. */
    private final Map<MslEncoderFormat,byte[]> encodings = new HashMap<MslEncoderFormat,byte[]>();
    
    /* (non-Javadoc)
     * @see com.netflix.msl.io.MslEncodable#toMslEncoding(com.netflix.msl.io.MslEncoderFactory, com.netflix.msl.io.MslEncoderFormat)
     */
    @Override
    public byte[] toMslEncoding(final MslEncoderFactory encoder, final MslEncoderFormat format) throws MslEncoderException {
        // Return any cached encoding.
        if (encodings.containsKey(format))
            return encodings.get(format);
        
        // If we parsed this token (i.e. did not create it from scratch) then
        // we should not re-encrypt or re-sign as there is no guarantee out MSL
        // crypto context is capable of encrypting and signing with the same
        // keys, even if it is capable of decrypting and verifying.
        final byte[] data, signature;
        if (tokendataBytes != null || signatureBytes != null) {
            data = tokendataBytes;
            signature = signatureBytes;
        }
        //
        // Otherwise create the token data and signature.
        else {
            // Grab the MSL token crypto context.
            final ICryptoContext cryptoContext;
            try {
                cryptoContext = ctx.getMslCryptoContext();
            } catch (final MslCryptoException e) {
                throw new MslEncoderException("Error creating the MSL crypto context.", e);
            }

            // Encrypt the session data.
            final byte[] plaintext = encoder.encodeObject(sessiondata, format);
            final byte[] ciphertext;
            try {
                ciphertext = cryptoContext.encrypt(plaintext, encoder, format);
            } catch (final MslCryptoException e) {
                throw new MslEncoderException("Error encrypting the session data.", e);
            }

            // Construct the token data.
            final MslObject tokendata = encoder.createObject();
            tokendata.put(KEY_RENEWAL_WINDOW, renewalWindow);
            tokendata.put(KEY_EXPIRATION, expiration);
            tokendata.put(KEY_SEQUENCE_NUMBER, sequenceNumber);
            tokendata.put(KEY_SERIAL_NUMBER, serialNumber);
            tokendata.put(KEY_SESSIONDATA, ciphertext);
            
            // Sign the token data.
            data = encoder.encodeObject(tokendata, format);
            try {
                signature = cryptoContext.sign(data, encoder, format);
            } catch (final MslCryptoException e) {
                throw new MslEncoderException("Error signing the token data.", e);
            }
        }

        // Encode the token.
        final MslObject token = encoder.createObject();
        token.put(KEY_TOKENDATA, data);
        token.put(KEY_SIGNATURE, signature);
        final byte[] encoding = encoder.encodeObject(token, format);
        
        // Cache and return the encoding.
        encodings.put(format, encoding);
        return encoding;
    }

    /* (non-Javadoc)
     * @see java.lang.Object#toString()
     */
    @Override
    public String toString() {
<<<<<<< HEAD
        final MslEncoderFactory encoder = ctx.getMslEncoderFactory();

        final MslObject sessiondata;
        if (isDecrypted()) {
            sessiondata = encoder.createObject();
            if (issuerdata != null)
                sessiondata.put(KEY_ISSUER_DATA, issuerdata);
            sessiondata.put(KEY_IDENTITY, identity);
            sessiondata.put(KEY_ENCRYPTION_KEY, encryptionKey.getEncoded());
            sessiondata.put(KEY_ENCRYPTION_ALGORITHM, encryptionKey.getAlgorithm());
            sessiondata.put(KEY_HMAC_KEY, signatureKey.getEncoded());
            sessiondata.put(KEY_SIGNATURE_KEY, signatureKey.getEncoded());
            sessiondata.put(KEY_SIGNATURE_ALGORITHM, signatureKey.getAlgorithm());
        } else {
            sessiondata = null;
=======
        try {
            final JSONObject tokendataJO = new JSONObject();
            tokendataJO.put(KEY_RENEWAL_WINDOW, renewalWindow);
            tokendataJO.put(KEY_EXPIRATION, expiration);
            tokendataJO.put(KEY_SEQUENCE_NUMBER, sequenceNumber);
            tokendataJO.put(KEY_SERIAL_NUMBER, serialNumber);
            tokendataJO.put(KEY_SESSIONDATA, "(redacted)");
            
            final JSONObject jsonObj = new JSONObject();
            jsonObj.put(KEY_TOKENDATA, tokendataJO);
            jsonObj.put(KEY_SIGNATURE, Base64.encode(signature));
            return jsonObj.toString();
        } catch (final JSONException e) {
            throw new MslInternalException("Error encoding " + this.getClass().getName() + " JSON.", e);
>>>>>>> 9b897bdb
        }

        final MslObject tokendata = encoder.createObject();
        tokendata.put(KEY_RENEWAL_WINDOW, renewalWindow);
        tokendata.put(KEY_EXPIRATION, expiration);
        tokendata.put(KEY_SEQUENCE_NUMBER, sequenceNumber);
        tokendata.put(KEY_SERIAL_NUMBER, serialNumber);
        tokendata.put(KEY_SESSIONDATA, sessiondata);

        final MslObject token = encoder.createObject();
        token.put(KEY_TOKENDATA, tokendata);
        token.put(KEY_SIGNATURE, null);
        return token.toString();
    }

    /**
     * @param obj the reference object with which to compare.
     * @return true if the other object is a master token with the same
     *         serial number and sequence number.
     * @see java.lang.Object#equals(java.lang.Object)
     */
    @Override
    public boolean equals(final Object obj) {
        if (this == obj) return true;
        if (obj instanceof MasterToken) {
            final MasterToken that = (MasterToken)obj;
            return this.serialNumber == that.serialNumber &&
                this.sequenceNumber == that.sequenceNumber &&
                this.expiration == that.expiration;
        }
        return false;
    }

    /* (non-Javadoc)
     * @see java.lang.Object#hashCode()
     */
    @Override
    public int hashCode() {
        return (String.valueOf(serialNumber) + ":" + String.valueOf(sequenceNumber) + ":" + String.valueOf(expiration)).hashCode();
    }
}<|MERGE_RESOLUTION|>--- conflicted
+++ resolved
@@ -595,50 +595,18 @@
      */
     @Override
     public String toString() {
-<<<<<<< HEAD
         final MslEncoderFactory encoder = ctx.getMslEncoderFactory();
-
-        final MslObject sessiondata;
-        if (isDecrypted()) {
-            sessiondata = encoder.createObject();
-            if (issuerdata != null)
-                sessiondata.put(KEY_ISSUER_DATA, issuerdata);
-            sessiondata.put(KEY_IDENTITY, identity);
-            sessiondata.put(KEY_ENCRYPTION_KEY, encryptionKey.getEncoded());
-            sessiondata.put(KEY_ENCRYPTION_ALGORITHM, encryptionKey.getAlgorithm());
-            sessiondata.put(KEY_HMAC_KEY, signatureKey.getEncoded());
-            sessiondata.put(KEY_SIGNATURE_KEY, signatureKey.getEncoded());
-            sessiondata.put(KEY_SIGNATURE_ALGORITHM, signatureKey.getAlgorithm());
-        } else {
-            sessiondata = null;
-=======
-        try {
-            final JSONObject tokendataJO = new JSONObject();
-            tokendataJO.put(KEY_RENEWAL_WINDOW, renewalWindow);
-            tokendataJO.put(KEY_EXPIRATION, expiration);
-            tokendataJO.put(KEY_SEQUENCE_NUMBER, sequenceNumber);
-            tokendataJO.put(KEY_SERIAL_NUMBER, serialNumber);
-            tokendataJO.put(KEY_SESSIONDATA, "(redacted)");
-            
-            final JSONObject jsonObj = new JSONObject();
-            jsonObj.put(KEY_TOKENDATA, tokendataJO);
-            jsonObj.put(KEY_SIGNATURE, Base64.encode(signature));
-            return jsonObj.toString();
-        } catch (final JSONException e) {
-            throw new MslInternalException("Error encoding " + this.getClass().getName() + " JSON.", e);
->>>>>>> 9b897bdb
-        }
 
         final MslObject tokendata = encoder.createObject();
         tokendata.put(KEY_RENEWAL_WINDOW, renewalWindow);
         tokendata.put(KEY_EXPIRATION, expiration);
         tokendata.put(KEY_SEQUENCE_NUMBER, sequenceNumber);
         tokendata.put(KEY_SERIAL_NUMBER, serialNumber);
-        tokendata.put(KEY_SESSIONDATA, sessiondata);
+        tokendata.put(KEY_SESSIONDATA, "(redacted)");
 
         final MslObject token = encoder.createObject();
         token.put(KEY_TOKENDATA, tokendata);
-        token.put(KEY_SIGNATURE, null);
+        token.put(KEY_SIGNATURE, (signatureBytes != null) ? signatureBytes : "(null)");
         return token.toString();
     }
 
