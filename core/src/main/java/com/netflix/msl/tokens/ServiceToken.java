/**
 * Copyright (c) 2012-2014 Netflix, Inc.  All rights reserved.
 * 
 * Licensed under the Apache License, Version 2.0 (the "License");
 * you may not use this file except in compliance with the License.
 * You may obtain a copy of the License at
 *
 *    http://www.apache.org/licenses/LICENSE-2.0
 *
 * Unless required by applicable law or agreed to in writing, software
 * distributed under the License is distributed on an "AS IS" BASIS,
 * WITHOUT WARRANTIES OR CONDITIONS OF ANY KIND, either express or implied.
 * See the License for the specific language governing permissions and
 * limitations under the License.
 */
package com.netflix.msl.tokens;

import java.util.HashMap;
import java.util.Map;

import com.netflix.msl.MslConstants;
import com.netflix.msl.MslConstants.CompressionAlgorithm;
import com.netflix.msl.MslCryptoException;
import com.netflix.msl.MslEncodingException;
import com.netflix.msl.MslError;
import com.netflix.msl.MslException;
import com.netflix.msl.MslInternalException;
import com.netflix.msl.crypto.ICryptoContext;
import com.netflix.msl.io.MslEncodable;
import com.netflix.msl.io.MslEncoderException;
import com.netflix.msl.io.MslEncoderFactory;
import com.netflix.msl.io.MslEncoderFormat;
import com.netflix.msl.io.MslObject;
import com.netflix.msl.util.Base64;
import com.netflix.msl.util.MslContext;
import com.netflix.msl.util.MslUtils;

/**
 * <p>Service tokens are service-defined tokens carried as part of any MSL
 * message. These tokens should be used to carry service state.</p>
 * 
 * <p>Service tokens are optionally bound to a specific master token and user
 * ID token by their serial numbers.</p>
 * 
 * <p>Service tokens are either verified or encrypted. Verified tokens carry
 * their data in the clear but are accompanied by a signature allowing the
 * issuer to ensure the data has not been tampered with. Encrypted tokens
 * encrypt their data as well as contain a signature.</p>
 * 
 * <p>Service tokens should use application- or service-specific crypto
 * contexts and not the crypto context associated with the entity credentials
 * or master token.</p>
 * 
 * <p>Service tokens are represented as
 * {@code
 * servicetoken = {
 *   "#mandatory" : [ "tokendata", "signature" ],
 *   "tokendata" : "binary",
 *   "signature" : "binary"
 * }} where:
 * <ul>
 * <li>{@code tokendata} is the service token data (servicetokendata)</li>
 * <li>{@code signature} is the verification data of the service token data</li>
 * </ul></p>
 * 
 * <p>The token data is represented as
 * {@code
 * servicetokendata = {
 *   "#mandatory" : [ "name", "mtserialnumber", "uitserialnumber", "encrypted", "servicedata" ],
 *   "name" : "string",
 *   "mtserialnumber" : "int64(0,2^53^)",
 *   "uitserialnumber" : "int64(0,2^53^)",
 *   "encrypted" : "boolean",
 *   "compressionalgo" : "enum(GZIP|LZW)",
 *   "servicedata" : "binary"
 * }} where:
 * <ul>
 * <li>{@code name} is the token name</li>
 * <li>{@code mtserialnumber} is the master token serial number or -1 if unbound</li>
 * <li>{@code utserialnumber} is the user ID token serial number or -1 if unbound</li>
 * <li>{@code encrypted} indicates if the service data is encrypted or not</li>
 * <li>{@code compressionalgo} indicates the algorithm used to compress the data</li>
 * <li>{@code servicedata} is the optionally encrypted service data</li>
 * </ul></p>  
 * 
 * <p>Service token names should follow a reverse fully-qualified domain
 * hierarchy. e.g. {@literal com.netflix.service.tokenname}.</p>
 * 
 * @author Wesley Miaw <wmiaw@netflix.com>
 */
public class ServiceToken implements MslEncodable {
    /** Key token data. */
    private static final String KEY_TOKENDATA = "tokendata";
    /** Key signature. */
    private static final String KEY_SIGNATURE = "signature";
    
    // tokendata
    /** Key token name. */
    private static final String KEY_NAME = "name";
    /** Key master token serial number. */
    private static final String KEY_MASTER_TOKEN_SERIAL_NUMBER = "mtserialnumber";
    /** Key user ID token serial number. */
    private static final String KEY_USER_ID_TOKEN_SERIAL_NUMBER = "uitserialnumber";
    /** Key encrypted. */
    private static final String KEY_ENCRYPTED = "encrypted";
    /** Key compression algorithm. */
    private static final String KEY_COMPRESSION_ALGORITHM = "compressionalgo";
    /** Key service data. */
    private static final String KEY_SERVICEDATA = "servicedata";
    
    /**
     * <p>Select the appropriate crypto context for the service token
     * represented by the provided MSL object.</p>
     * 
     * <p>If the service token name exists as a key in the map of crypto
     * contexts, the mapped crypto context will be returned. Otherwise the
     * default crypto context mapped from the empty string key will be
     * returned. If no explicit or default crypto context exists null will be
     * returned.</p>
     * 
     * @param encoder the MSL encoder factory.
     * @param serviceTokenMo the MSL object.
     * @param cryptoContexts the map of service token names onto crypto
     *        contexts used to decrypt and verify service tokens.
     * @return the correct crypto context for the service token or null.
     * @throws MslEncodingException if there is a problem parsing the data.
     */
    private static ICryptoContext selectCryptoContext(final MslEncoderFactory encoder, final MslObject serviceTokenMo, final Map<String,ICryptoContext> cryptoContexts) throws MslEncodingException {
        try {
            final byte[] tokendata = serviceTokenMo.getBytes(KEY_TOKENDATA);
            if (tokendata.length == 0)
                throw new MslEncodingException(MslError.SERVICETOKEN_TOKENDATA_MISSING, "servicetoken " + serviceTokenMo);
            final MslObject tokenDataMo = encoder.parseObject(tokendata);
            final String name = tokenDataMo.getString(KEY_NAME);
            if (cryptoContexts.containsKey(name))
                return cryptoContexts.get(name);
            return cryptoContexts.get("");
        } catch (final MslEncoderException e) {
            throw new MslEncodingException(MslError.MSL_PARSE_ERROR, "servicetoken " + serviceTokenMo, e);
        }
    }
    
    /**
     * <p>Construct a new service token with the specified name and data. If a
     * master token is provided, the service token is bound to the master
     * token's serial number. If a user ID token is provided, the service token
     * is bound to the user ID token's serial number.</p>
     * 
     * <p>For encrypted tokens, the token data is encrypted using the provided
     * crypto context. For verified tokens, the token data is signed using the
     * provided crypto context.</p>
     * 
     * @param ctx the MSL context.
     * @param name the service token name--must be unique.
     * @param data the service token data (unencrypted).
     * @param masterToken the master token. May be null.
     * @param userIdToken the user ID token. May be null.
     * @param encrypted true if the token should be encrypted.
     * @param compressionAlgo the compression algorithm. May be {@code null}
     *        for no compression.
     * @param cryptoContext the crypto context.
     * @throws MslException if there is an error compressing the data.
     */
    public ServiceToken(final MslContext ctx, final String name, final byte[] data, final MasterToken masterToken, final UserIdToken userIdToken, final boolean encrypted, final CompressionAlgorithm compressionAlgo, final ICryptoContext cryptoContext) throws MslException {
        this.ctx = ctx;
        
        // If both master token and user ID token are provided the user ID
        // token must be bound to the master token.
        if (masterToken != null && userIdToken != null && !userIdToken.isBoundTo(masterToken))
            throw new MslInternalException("Cannot construct a service token bound to a master token and user ID token where the user ID token is not bound to the same master token.");
        
        // The crypto context may not be null.
        if (cryptoContext == null)
            throw new NullPointerException("Crypto context may not be null.");
        
        // Set token properties.
        this.name = name;
        this.mtSerialNumber = (masterToken != null) ? masterToken.getSerialNumber() : -1;
        this.uitSerialNumber = (userIdToken != null) ? userIdToken.getSerialNumber() : -1;
        this.servicedata = data;
        this.encrypted = encrypted;
        
        // Optionally compress the service data.
        if (compressionAlgo != null) {
            final byte[] compressed = MslUtils.compress(compressionAlgo, data);
            
            // Only use compression if the compressed data is smaller than the
            // uncompressed data.
            if (compressed.length < data.length) {
                this.compressionAlgo = compressionAlgo;
                this.compressedServicedata = compressed;
            } else {
                this.compressionAlgo = null;
                this.compressedServicedata = data;
            }
        } else {
            this.compressionAlgo = null;
            this.compressedServicedata = data;
        }
        
        // Save the crypto context.
        this.cryptoContext = cryptoContext;
        
        this.tokendataBytes = null;
        this.signatureBytes = null;
        this.verified = true;
    }
    
    /**
     * <p>Construct a new service token from the provided MSL object and
     * attempt to decrypt and verify the signature of the service token using
     * the appropriate crypto context. If the data cannot be decrypted or the
     * signature cannot be verified, the token will still be created.</p>
     * 
     * <p>If the service token name exists as a key in the map of crypto
     * contexts, the mapped crypto context will be used. Otherwise the default
     * crypto context mapped from the empty string key will be used.</p>
     * 
     * <p>If a matching crypto context is found, the token data will be
     * decrypted and its signature verified.</p>
     * 
     * <p>If the service token is bound to a master token or user ID token it
     * will be verified against the provided master token or user ID tokens
     * which must not be null.</p>
     * 
     * @param ctx the MSL context.
     * @param serviceTokenMo the MSL object.
     * @param masterToken the master token. May be null.
     * @param userIdToken the user ID token. May be null.
     * @param cryptoContexts a map of service token names onto crypto contexts.
     * @throws MslEncodingException if there is a problem parsing the data.
     * @throws MslCryptoException if there is an error decrypting or verifying
     *         the token data.
     * @throws MslException if the service token is bound to a master token or
     *         user ID token and the provided tokens are null or the serial
     *         numbers do not match, or if bound to a user ID token but not to
     *         a master token, or if the service data is missing, or if the
     *         compression algorithm is not known or there is an error
     *         uncompressing the data.
     */
    public ServiceToken(final MslContext ctx, final MslObject serviceTokenMo, final MasterToken masterToken, final UserIdToken userIdToken, final Map<String,ICryptoContext> cryptoContexts) throws MslEncodingException, MslCryptoException, MslException {
        this(ctx, serviceTokenMo, masterToken, userIdToken, selectCryptoContext(ctx.getMslEncoderFactory(), serviceTokenMo, cryptoContexts));
    }
    
    /**
     * <p>Construct a new service token from the provided MSL object.</p>
     * 
     * <p>If a crypto context is provided, the token data will be decrypted and
     * its signature verified. If the data cannot be decrypted or the signature
     * cannot be verified, the token will still be created.</p>
     * 
     * <p>If the service token is bound to a master token or user ID token it
     * will be verified against the provided master token or user ID tokens
     * which must not be null.</p>
     * 
     * @param ctx the MSL context.
     * @param serviceTokenMo the MSL object.
     * @param masterToken the master token. May be null.
     * @param userIdToken the user ID token. May be null.
     * @param cryptoContext the crypto context. May be null.
     * @throws MslCryptoException if there is a problem decrypting or verifying
     *         the token data.
     * @throws MslEncodingException if there is a problem parsing the data, the
     *         token data is missing or invalid, or the signature is invalid.
     * @throws MslException if the service token is bound to a master token or
     *         user ID token and the provided tokens are null or the serial
     *         numbers do not match, or if bound to a user ID token but not to
     *         a master token, or if the service data is missing, or if the
     *         service token master token serial number is out of range, or if
     *         the service token user ID token serial number is out of range,
     *         or if the compression algorithm is not known or there is an
     *         error uncompressing the data.
     */
    public ServiceToken(final MslContext ctx, final MslObject serviceTokenMo, final MasterToken masterToken, final UserIdToken userIdToken, final ICryptoContext cryptoContext) throws MslCryptoException, MslEncodingException, MslException {
        this.ctx = ctx;
        this.cryptoContext = cryptoContext;
        final MslEncoderFactory encoder = ctx.getMslEncoderFactory();
        
        // Verify the data representation.
        try {
            tokendataBytes = serviceTokenMo.getBytes(KEY_TOKENDATA);
            if (tokendataBytes.length == 0)
                throw new MslEncodingException(MslError.SERVICETOKEN_TOKENDATA_MISSING, "servicetoken " + serviceTokenMo).setMasterToken(masterToken).setUserIdToken(userIdToken);
            signatureBytes = serviceTokenMo.getBytes(KEY_SIGNATURE);
            verified = (cryptoContext != null) ? cryptoContext.verify(tokendataBytes, signatureBytes, encoder) : false;
        } catch (final MslEncoderException e) {
            throw new MslEncodingException(MslError.MSL_PARSE_ERROR, "servicetoken " + serviceTokenMo, e).setMasterToken(masterToken).setUserIdToken(userIdToken);
        } catch (final MslCryptoException e) {
            e.setMasterToken(masterToken);
            throw e;
        }
        
        // Pull the token data.
        try {
            final MslObject tokendata = encoder.parseObject(tokendataBytes);
            name = tokendata.getString(KEY_NAME);
            if (tokendata.has(KEY_MASTER_TOKEN_SERIAL_NUMBER)) {
                mtSerialNumber = tokendata.getLong(KEY_MASTER_TOKEN_SERIAL_NUMBER);
                if (mtSerialNumber < 0 || mtSerialNumber > MslConstants.MAX_LONG_VALUE)
                    throw new MslException(MslError.SERVICETOKEN_MASTERTOKEN_SERIAL_NUMBER_OUT_OF_RANGE, "servicetokendata " + tokendata).setMasterToken(masterToken).setUserIdToken(userIdToken);
            } else {
                mtSerialNumber = -1;
            }
            if (tokendata.has(KEY_USER_ID_TOKEN_SERIAL_NUMBER)) {
                uitSerialNumber = tokendata.getLong(KEY_USER_ID_TOKEN_SERIAL_NUMBER);
                if (uitSerialNumber < 0 || uitSerialNumber > MslConstants.MAX_LONG_VALUE)
                    throw new MslException(MslError.SERVICETOKEN_USERIDTOKEN_SERIAL_NUMBER_OUT_OF_RANGE, "servicetokendata " + tokendata).setMasterToken(masterToken).setUserIdToken(userIdToken);
            } else {
                uitSerialNumber = -1;
            }
            // There has to be a master token serial number if there is a
            // user ID token serial number.
            
            encrypted = tokendata.getBoolean(KEY_ENCRYPTED);
            if (tokendata.has(KEY_COMPRESSION_ALGORITHM)) {
                final String algoName = tokendata.getString(KEY_COMPRESSION_ALGORITHM);
                try {
                    compressionAlgo = CompressionAlgorithm.valueOf(algoName);
                } catch (final IllegalArgumentException e) {
                    throw new MslException(MslError.UNIDENTIFIED_COMPRESSION, algoName, e);
                }
            } else {
                compressionAlgo = null;
            }

            // If encrypted, and we were able to verify the data then we better
            // be able to decrypt it. (An exception is thrown if decryption
            // fails.)
            final byte[] data = tokendata.getBytes(KEY_SERVICEDATA);
            if (verified) {
                final byte[] ciphertext = data;
                compressedServicedata = (encrypted && ciphertext.length > 0)
                    ? cryptoContext.decrypt(ciphertext, encoder)
                    : ciphertext;
                servicedata = (compressionAlgo != null)
                    ? MslUtils.uncompress(compressionAlgo, compressedServicedata)
                    : compressedServicedata;
            } else {
                compressedServicedata = data;
                servicedata = (data.length == 0) ? new byte[0] : null;
            }
        } catch (final MslEncoderException e) {
            throw new MslEncodingException(MslError.MSL_PARSE_ERROR, "servicetokendata " + Base64.encode(tokendataBytes), e).setMasterToken(masterToken).setUserIdToken(userIdToken);
        } catch (final MslCryptoException e) {
            e.setMasterToken(masterToken);
            e.setUserIdToken(userIdToken);
            throw e;
        }
        
        // Verify serial numbers.
        if (mtSerialNumber != -1 && (masterToken == null || mtSerialNumber != masterToken.getSerialNumber()))
            throw new MslException(MslError.SERVICETOKEN_MASTERTOKEN_MISMATCH, "st mtserialnumber " + mtSerialNumber + "; mt " + masterToken).setMasterToken(masterToken).setUserIdToken(userIdToken);
        if (uitSerialNumber != -1 && (userIdToken == null || uitSerialNumber != userIdToken.getSerialNumber()))
            throw new MslException(MslError.SERVICETOKEN_USERIDTOKEN_MISMATCH, "st uitserialnumber " + uitSerialNumber + "; uit " + userIdToken).setMasterToken(masterToken).setUserIdToken(userIdToken);
    }
    
    /**
     * @return true if the content is encrypted.
     */
    public boolean isEncrypted() {
        return encrypted;
    }
    
    /**
     * @return true if the decrypted content is available. (Implies verified.)
     */
    public boolean isDecrypted() {
        return servicedata != null;
    }
    
    /**
     * @return true if the token has been verified.
     */
    public boolean isVerified() {
        return verified;
    }
    
    /**
     * @return the application token name.
     */
    public String getName() {
        return name;
    }
    
    /**
     * @return true if this token has been marked for deletion.
     * @see #getData()
     */
    public boolean isDeleted() {
        return servicedata != null && servicedata.length == 0;
    }
    
    /**
     * @return the compression algorithm. May be {@code null} if not
     *         compressed.
     */
    public CompressionAlgorithm getCompressionAlgo() {
        return compressionAlgo;
    }
    
    /**
     * Returns the service data if the token data was not encrypted or we were
     * able to decrypt it.
     * 
     * Zero-length data indicates this token should be deleted.
     * 
     * @return the service data or null if we don't have it.
     * @see #isDeleted()
     */
    public byte[] getData() {
        return servicedata;
    }
    
    /**
     * Returns the serial number of the master token this service token is
     * bound to.
     * 
     * @return the master token serial number or -1 if unbound.
     */
    public long getMasterTokenSerialNumber() {
        return mtSerialNumber;
    }
    
    /**
     * @return true if this token is bound to a master token.
     */
    public boolean isMasterTokenBound() {
        return mtSerialNumber != -1;
    }
    
    /**
     * @param masterToken master token. May be null.
     * @return true if this token is bound to the provided master token.
     */
    public boolean isBoundTo(final MasterToken masterToken) {
        return masterToken != null && masterToken.getSerialNumber() == mtSerialNumber;
    }
    
    /**
     * Returns the serial number of the user ID token this service token is
     * bound to.
     * 
     * @return the user ID token serial number or -1 if unbound.
     */
    public long getUserIdTokenSerialNumber() {
        return uitSerialNumber;
    }
    
    /**
     * Returns true if this token is bound to a user ID token. This implies the
     * token is bound to a master token as well.
     * 
     * @return true if this token is bound to a user ID token.
     */
    public boolean isUserIdTokenBound() {
        return uitSerialNumber != -1;
    }
    
    /**
     * @param userIdToken user ID token. May be null.
     * @return true if this token is bound to the provided user ID token.
     */
    public boolean isBoundTo(final UserIdToken userIdToken) {
        return userIdToken != null && userIdToken.getSerialNumber() == uitSerialNumber;
    }
    
    /**
     * @return true if this token is not bound to a master token or user ID
     *         token.
     */
    public boolean isUnbound() {
        return mtSerialNumber == -1 && uitSerialNumber == -1;
    }
    
    /** MSL context. */
    private final MslContext ctx;
    /** Service token crypto context. */
    private final ICryptoContext cryptoContext;
    
    /** The service token name. */
    private final String name;
    /** The service token master token serial number. */
    private final long mtSerialNumber;
    /** The service token user ID token serial number. */
    private final long uitSerialNumber;
    /** Service token data is encrypted. */
    private final boolean encrypted;
    /** Compression algorithm. */
    private final CompressionAlgorithm compressionAlgo;
    /** The service token data. */
    private final byte[] servicedata;
    /** The compressed service token data. */
    private final byte[] compressedServicedata;

    /** Token data bytes. */
    private final byte[] tokendataBytes;
    /** Signature bytes. */
    private final byte[] signatureBytes;
    
    /** Token is verified. */
    private final boolean verified;
    
    /** Cached encodings. */
    private final Map<MslEncoderFormat,byte[]> encodings = new HashMap<MslEncoderFormat,byte[]>();
    
    /* (non-Javadoc)
     * @see com.netflix.msl.io.MslEncodable#toMslEncoding(com.netflix.msl.io.MslEncoderFactory, com.netflix.msl.io.MslEncoderFormat)
     */
    @Override
    public byte[] toMslEncoding(final MslEncoderFactory encoder, final MslEncoderFormat format) throws MslEncoderException {
        // Return any cached encoding.
        if (encodings.containsKey(format))
            return encodings.get(format);
        
        // If we parsed this token (i.e. did not create it from scratch) then
        // we should not re-encrypt or re-sign as there is no guarantee out MSL
        // crypto context is capable of encrypting and signing with the same
        // keys, even if it is capable of decrypting and verifying.
        final byte[] data, signature;
        if (tokendataBytes != null || signatureBytes != null) {
            data = tokendataBytes;
            signature = signatureBytes;
        }
        //
        // Otherwise create the token data and signature.
        else {
            // Encrypt the service data if the length is > 0. Otherwise encode
            // as empty data to indicate this token should be deleted.
            final byte[] ciphertext;
            try {
                ciphertext = (encrypted && compressedServicedata.length > 0)
                    ? cryptoContext.encrypt(compressedServicedata, encoder, format)
                    : compressedServicedata;
            } catch (final MslCryptoException e) {
                throw new MslEncoderException("Error encrypting the service data.", e);
            }
            
            // Construct the token data.
            final MslObject tokendata = encoder.createObject();
            tokendata.put(KEY_NAME, this.name);
            if (this.mtSerialNumber != -1) tokendata.put(KEY_MASTER_TOKEN_SERIAL_NUMBER, this.mtSerialNumber);
            if (this.uitSerialNumber != -1) tokendata.put(KEY_USER_ID_TOKEN_SERIAL_NUMBER, this.uitSerialNumber);
            tokendata.put(KEY_ENCRYPTED, this.encrypted);
            if (this.compressionAlgo != null) tokendata.put(KEY_COMPRESSION_ALGORITHM, this.compressionAlgo.name());
            tokendata.put(KEY_SERVICEDATA, ciphertext);

            // Sign the token data.
            data = encoder.encodeObject(tokendata, format);
            try {
                signature = cryptoContext.sign(data, encoder, format);
            } catch (final MslCryptoException e) {
                throw new MslEncoderException("Error signing the token data.", e);
            }
        }

        // Encode the token.
        final MslObject token = encoder.createObject();
        token.put(KEY_TOKENDATA, data);
        token.put(KEY_SIGNATURE, signature);
        final byte[] encoding = encoder.encodeObject(token, format);

        // Cache and return the encoding.
        encodings.put(format, encoding);
        return encoding;
    }
    
    /* (non-Javadoc)
     * @see java.lang.Object#toString()
     */
    @Override
    public String toString() {
<<<<<<< HEAD
        final MslEncoderFactory encoder = ctx.getMslEncoderFactory();

        final MslObject tokendata = encoder.createObject();
        tokendata.put(KEY_NAME, name);
        tokendata.put(KEY_MASTER_TOKEN_SERIAL_NUMBER, mtSerialNumber);
        tokendata.put(KEY_USER_ID_TOKEN_SERIAL_NUMBER, uitSerialNumber);
        tokendata.put(KEY_SERVICEDATA, servicedata);

        final MslObject token = encoder.createObject();
        token.put(KEY_TOKENDATA, tokendata);
        token.put(KEY_SIGNATURE, null);
        return token.toString();
=======
        try {
            final JSONObject tokendataJO = new JSONObject();
            tokendataJO.put(KEY_NAME, name);
            tokendataJO.put(KEY_MASTER_TOKEN_SERIAL_NUMBER, mtSerialNumber);
            tokendataJO.put(KEY_USER_ID_TOKEN_SERIAL_NUMBER, uitSerialNumber);
            tokendataJO.put(KEY_SERVICEDATA, "(redacted)");
            
            final JSONObject jsonObj = new JSONObject();
            jsonObj.put(KEY_TOKENDATA, tokendataJO);
            jsonObj.put(KEY_SIGNATURE, Base64.encode(signature));
            return jsonObj.toString();
        } catch (final JSONException e) {
            throw new MslInternalException("Error encoding " + this.getClass().getName() + " JSON.", e);
        }
>>>>>>> 9b897bdb
    }

    /**
     * @param obj the reference object with which to compare.
     * @return true if the other object is a service token with the same name
     *         and bound to the same tokens.
     * @see java.lang.Object#equals(java.lang.Object)
     */
    @Override
    public boolean equals(final Object obj) {
        if (this == obj) return true;
        if (obj instanceof ServiceToken) {
            final ServiceToken that = (ServiceToken)obj;
            return this.name.equals(that.name) &&
                this.mtSerialNumber == that.mtSerialNumber &&
                this.uitSerialNumber == that.uitSerialNumber;
        }
        return false;
    }

    /* (non-Javadoc)
     * @see java.lang.Object#hashCode()
     */
    @Override
    public int hashCode() {
        return (this.name + ":" + String.valueOf(mtSerialNumber) + ":" + String.valueOf(uitSerialNumber)).hashCode();
    }
}<|MERGE_RESOLUTION|>--- conflicted
+++ resolved
@@ -569,35 +569,18 @@
      */
     @Override
     public String toString() {
-<<<<<<< HEAD
         final MslEncoderFactory encoder = ctx.getMslEncoderFactory();
 
         final MslObject tokendata = encoder.createObject();
         tokendata.put(KEY_NAME, name);
         tokendata.put(KEY_MASTER_TOKEN_SERIAL_NUMBER, mtSerialNumber);
         tokendata.put(KEY_USER_ID_TOKEN_SERIAL_NUMBER, uitSerialNumber);
-        tokendata.put(KEY_SERVICEDATA, servicedata);
+        tokendata.put(KEY_SERVICEDATA, "(redacted)");
 
         final MslObject token = encoder.createObject();
         token.put(KEY_TOKENDATA, tokendata);
-        token.put(KEY_SIGNATURE, null);
+        token.put(KEY_SIGNATURE, (signatureBytes != null) ? signatureBytes : "(null)");
         return token.toString();
-=======
-        try {
-            final JSONObject tokendataJO = new JSONObject();
-            tokendataJO.put(KEY_NAME, name);
-            tokendataJO.put(KEY_MASTER_TOKEN_SERIAL_NUMBER, mtSerialNumber);
-            tokendataJO.put(KEY_USER_ID_TOKEN_SERIAL_NUMBER, uitSerialNumber);
-            tokendataJO.put(KEY_SERVICEDATA, "(redacted)");
-            
-            final JSONObject jsonObj = new JSONObject();
-            jsonObj.put(KEY_TOKENDATA, tokendataJO);
-            jsonObj.put(KEY_SIGNATURE, Base64.encode(signature));
-            return jsonObj.toString();
-        } catch (final JSONException e) {
-            throw new MslInternalException("Error encoding " + this.getClass().getName() + " JSON.", e);
-        }
->>>>>>> 9b897bdb
     }
 
     /**
