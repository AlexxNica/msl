/**
 * Copyright (c) 2012-2014 Netflix, Inc.  All rights reserved.
 * 
 * Licensed under the Apache License, Version 2.0 (the "License");
 * you may not use this file except in compliance with the License.
 * You may obtain a copy of the License at
 *
 *    http://www.apache.org/licenses/LICENSE-2.0
 *
 * Unless required by applicable law or agreed to in writing, software
 * distributed under the License is distributed on an "AS IS" BASIS,
 * WITHOUT WARRANTIES OR CONDITIONS OF ANY KIND, either express or implied.
 * See the License for the specific language governing permissions and
 * limitations under the License.
 */
package com.netflix.msl.tokens;

import java.util.Date;
import java.util.HashMap;
import java.util.Map;

<<<<<<< HEAD
import javax.xml.bind.DatatypeConverter;
=======
import org.json.JSONException;
import org.json.JSONObject;
import org.json.JSONString;
>>>>>>> cefe1df9

import com.netflix.msl.MslConstants;
import com.netflix.msl.MslCryptoException;
import com.netflix.msl.MslEncodingException;
import com.netflix.msl.MslError;
import com.netflix.msl.MslException;
import com.netflix.msl.MslInternalException;
import com.netflix.msl.crypto.ICryptoContext;
<<<<<<< HEAD
import com.netflix.msl.io.MslEncodable;
import com.netflix.msl.io.MslEncoderException;
import com.netflix.msl.io.MslEncoderFactory;
import com.netflix.msl.io.MslEncoderFormat;
import com.netflix.msl.io.MslObject;
=======
import com.netflix.msl.util.Base64;
>>>>>>> cefe1df9
import com.netflix.msl.util.MslContext;

/**
 * <p>A user ID token provides proof of user identity. While there can be
 * multiple versions of a user ID token, this class should encapsulate support
 * for all of those versions.</p>
 * 
 * <p>User ID tokens are bound to a specific master token by the master token's
 * serial number.</p>
 * 
 * <p>The renewal window indicates the time after which the user ID token will
 * be renewed if requested by the entity. The expiration is the time after
 * which the user ID token will be renewed no matter what.</p>
 * 
 * <p>User ID tokens are represented as
 * {@code
 * useridtoken = {
 *   "#mandatory" : [ "tokendata", "signature" ],
 *   "tokendata" : "base64",
 *   "signature" : "base64"
 * }} where:
 * <ul>
 * <li>{@code tokendata} is the Base64-encoded user ID token data (usertokendata)</li>
 * <li>{@code signature} is the Base64-encoded verification data of the user ID token data</li>
 * </ul>
 * 
 * <p>The token data is represented as
 * {@code
 * usertokendata = {
 *   "#mandatory" : [ "renewalwindow", "expiration", "mtserialnumber", "serialnumber", "userdata" ],
 *   "renewalwindow" : "int64(0,-)",
 *   "expiration" : "int64(0,-)",
 *   "mtserialnumber" : "int64(0,2^53^)",
 *   "serialnumber" : "int64(0,2^53^)",
 *   "userdata" : "base64"
 * }} where:
 * <ul>
 * <li>{@code renewalwindow} is when the renewal window opens in seconds since the epoch</li>
 * <li>{@code expiration} is the expiration timestamp in seconds since the epoch</li>
 * <li>{@code mtserialnumber} is the master token serial number</li>
 * <li>{@code serialnumber} is the user ID token serial number</li>
 * <li>{@code userdata} is the Base64-encoded encrypted user data (userdata)</li>
 * </ul></p>
 * 
 * <p>The decrypted user data is represented as
 * {@code
 * userdata = {
 *   "#mandatory" : [ "identity" ],
 *   "issuerdata" : object,
 *   "identity" : "string"
 * }}
 * where:
 * <ul>
 * <li>{@code issuerdata} is the user ID token issuer data</li>
 * <li>{@code identity} is the encoded user identity data</li>
 * </ul></p>
 * 
 * @author Wesley Miaw <wmiaw@netflix.com>
 */
public class UserIdToken implements MslEncodable {
    /** Milliseconds per second. */
    private static final long MILLISECONDS_PER_SECOND = 1000;
    
    /** Key token data. */
    private static final String KEY_TOKENDATA = "tokendata";
    /** Key signature. */
    private static final String KEY_SIGNATURE = "signature";
    
    // tokendata
    /** Key renewal window timestamp. */
    private static final String KEY_RENEWAL_WINDOW = "renewalwindow";
    /** Key expiration timestamp. */
    private static final String KEY_EXPIRATION = "expiration";
    /** Key master token serial number. */
    private static final String KEY_MASTER_TOKEN_SERIAL_NUMBER = "mtserialnumber";
    /** Key user ID token serial number. */
    private static final String KEY_SERIAL_NUMBER = "serialnumber";
    /** Key token user data. */
    private static final String KEY_USERDATA = "userdata";
    
    // userdata
    /** Key issuer data. */
    private static final String KEY_ISSUER_DATA = "issuerdata";
    /** Key identity. */
    private static final String KEY_IDENTITY = "identity";

    /**
     * Create a new user ID token with the specified user.
     * 
     * @param ctx MSL context.
     * @param renewalWindow the renewal window.
     * @param expiration the expiration.
     * @param masterToken the master token.
     * @param serialNumber the user ID token serial number.
     * @param issuerData the issuer data. May be null.
     * @param user the MSL user.
     * @throws MslEncodingException if there is an error encoding the data.
     * @throws MslCryptoException if there is an error encrypting or signing
     *         the token data.
     */
    public UserIdToken(final MslContext ctx, final Date renewalWindow, final Date expiration, final MasterToken masterToken, final long serialNumber, final MslObject issuerData, final MslUser user) throws MslEncodingException, MslCryptoException {
        // The expiration must appear after the renewal window.
        if (expiration.before(renewalWindow))
            throw new MslInternalException("Cannot construct a user ID token that expires before its renewal window opens.");
        // A master token must be provided.
        if (masterToken == null)
            throw new MslInternalException("Cannot construct a user ID token without a master token.");
        // The serial number must be within range.
        if (serialNumber < 0 || serialNumber > MslConstants.MAX_LONG_VALUE)
            throw new MslInternalException("Serial number " + serialNumber + " is outside the valid range.");
        
        this.ctx = ctx;
        this.renewalWindow = renewalWindow.getTime() / MILLISECONDS_PER_SECOND;
        this.expiration = expiration.getTime() / MILLISECONDS_PER_SECOND;
        this.mtSerialNumber = masterToken.getSerialNumber();
        this.serialNumber = serialNumber;
        this.issuerdata = issuerData;
        this.user = user;
        
        // Construct the user data.
<<<<<<< HEAD
        final MslEncoderFactory encoder = this.ctx.getMslEncoderFactory();
        this.userdata = encoder.createObject();
        if (this.issuerdata != null)
            this.userdata.put(KEY_ISSUER_DATA, this.issuerdata);
        this.userdata.put(KEY_IDENTITY, user.getEncoded());

        this.tokendataBytes = null;
        this.signatureBytes = null;
        this.verified = true;
=======
        final JSONObject userData = new JSONObject();
        try {
            if (this.issuerData != null)
                userData.put(KEY_ISSUER_DATA, this.issuerData);
            userData.put(KEY_IDENTITY, user.getEncoded());
            this.userdata = userData.toString().getBytes(MslConstants.DEFAULT_CHARSET);
        } catch (final JSONException e) {
            throw new MslEncodingException(MslError.JSON_ENCODE_ERROR, "userdata", e);
        }
        
        try {
            // Encrypt the user data.
            final ICryptoContext cryptoContext = ctx.getMslCryptoContext();
            final byte[] ciphertext = cryptoContext.encrypt(this.userdata);
        
            // Construct the token data.
            try {
                final JSONObject tokenDataJO = new JSONObject();
                tokenDataJO.put(KEY_RENEWAL_WINDOW, this.renewalWindow);
                tokenDataJO.put(KEY_EXPIRATION, this.expiration);
                tokenDataJO.put(KEY_MASTER_TOKEN_SERIAL_NUMBER, this.mtSerialNumber);
                tokenDataJO.put(KEY_SERIAL_NUMBER, this.serialNumber);
                tokenDataJO.put(KEY_USERDATA, Base64.encode(ciphertext));
                this.tokendata = tokenDataJO.toString().getBytes(MslConstants.DEFAULT_CHARSET);
            } catch (final JSONException e) {
                throw new MslEncodingException(MslError.JSON_ENCODE_ERROR, "usertokendata", e).setMasterToken(masterToken);
            }
        
            // Sign the token data.
            this.signature = cryptoContext.sign(this.tokendata);
            this.verified = true;
        } catch (final MslCryptoException e) {
            e.setMasterToken(masterToken);
            throw e;
        }
>>>>>>> cefe1df9
    }
    
    /**
     * Create a new user ID token from the provided MSL object. The associated
     * master token must be provided to verify the user ID token.
     * 
     * @param ctx MSL context.
     * @param userIdTokenMo user ID token MSL object.
     * @param masterToken the master token.
     * @throws MslEncodingException if there is an error parsing the data, the
     *         token data is missing or invalid, or the signature is invalid.
     * @throws MslCryptoException if there is an error verifying the token
     *         data.
     * @throws MslException if the user ID token master token serial number
     *         does not match the master token serial number, or the expiration
     *         timestamp occurs before the renewal window, or the user data is
     *         missing or invalid, or the user ID token master token serial
     *         number is out of range, or the user ID token serial number is
     *         out of range.
     */
    public UserIdToken(final MslContext ctx, final MslObject userIdTokenMo, final MasterToken masterToken) throws MslEncodingException, MslCryptoException, MslException {
        this.ctx = ctx;
        
        // Grab the crypto context and encoder.
        final ICryptoContext cryptoContext = ctx.getMslCryptoContext();
        final MslEncoderFactory encoder = ctx.getMslEncoderFactory();
        
        // Verify the encoding.
        try {
<<<<<<< HEAD
            tokendataBytes = userIdTokenMo.getBytes(KEY_TOKENDATA);
            if (tokendataBytes.length == 0)
                throw new MslEncodingException(MslError.USERIDTOKEN_TOKENDATA_MISSING, "useridtoken " + userIdTokenMo).setMasterToken(masterToken);
            signatureBytes = userIdTokenMo.getBytes(KEY_SIGNATURE);
            verified = cryptoContext.verify(tokendataBytes, signatureBytes, encoder);
        } catch (final MslEncoderException e) {
            throw new MslEncodingException(MslError.MSL_PARSE_ERROR, "useridtoken " + userIdTokenMo, e).setMasterToken(masterToken);
=======
            try {
                tokendata = Base64.decode(userIdTokenJO.getString(KEY_TOKENDATA));
            } catch (final IllegalArgumentException e) {
                throw new MslEncodingException(MslError.USERIDTOKEN_TOKENDATA_INVALID, "useridtoken " + userIdTokenJO.toString(), e).setMasterToken(masterToken);
            }
            if (tokendata == null || tokendata.length == 0)
                throw new MslEncodingException(MslError.USERIDTOKEN_TOKENDATA_MISSING, "useridtoken " + userIdTokenJO.toString()).setMasterToken(masterToken);
            try {
                signature = Base64.decode(userIdTokenJO.getString(KEY_SIGNATURE));
            } catch (final IllegalArgumentException e) {
                throw new MslEncodingException(MslError.USERIDTOKEN_SIGNATURE_INVALID, "useridtoken " + userIdTokenJO.toString(), e).setMasterToken(masterToken);
            }
            verified = cryptoContext.verify(tokendata, signature);
        } catch (final JSONException e) {
            throw new MslEncodingException(MslError.JSON_PARSE_ERROR, "useridtoken " + userIdTokenJO.toString(), e).setMasterToken(masterToken);
>>>>>>> cefe1df9
        }
        
        // Pull the token data.
        final byte[] plaintext;
        try {
            final MslObject tokendata = encoder.parseObject(tokendataBytes);
            renewalWindow = tokendata.getLong(KEY_RENEWAL_WINDOW);
            expiration = tokendata.getLong(KEY_EXPIRATION);
            if (expiration < renewalWindow)
                throw new MslException(MslError.USERIDTOKEN_EXPIRES_BEFORE_RENEWAL, "usertokendata " + tokendata).setMasterToken(masterToken);
            mtSerialNumber = tokendata.getLong(KEY_MASTER_TOKEN_SERIAL_NUMBER);
            if (mtSerialNumber < 0 || mtSerialNumber > MslConstants.MAX_LONG_VALUE)
                throw new MslException(MslError.USERIDTOKEN_MASTERTOKEN_SERIAL_NUMBER_OUT_OF_RANGE, "usertokendata " + tokendata).setMasterToken(masterToken);
            serialNumber = tokendata.getLong(KEY_SERIAL_NUMBER);
            if (serialNumber < 0 || serialNumber > MslConstants.MAX_LONG_VALUE)
<<<<<<< HEAD
                throw new MslException(MslError.USERIDTOKEN_SERIAL_NUMBER_OUT_OF_RANGE, "usertokendata " + tokendata).setMasterToken(masterToken);
            final byte[] ciphertext = tokendata.getBytes(KEY_USERDATA);
            if (ciphertext.length == 0)
                throw new MslException(MslError.USERIDTOKEN_USERDATA_MISSING, tokendata.getString(KEY_USERDATA)).setMasterToken(masterToken);
            plaintext = (verified) ? cryptoContext.decrypt(ciphertext, encoder) : null;
        } catch (final MslEncoderException e) {
            throw new MslEncodingException(MslError.USERIDTOKEN_TOKENDATA_PARSE_ERROR, "usertokendata " + DatatypeConverter.printBase64Binary(tokendataBytes), e).setMasterToken(masterToken);
=======
                throw new MslException(MslError.USERIDTOKEN_SERIAL_NUMBER_OUT_OF_RANGE, "usertokendata " + tokenDataJson).setMasterToken(masterToken);
            final byte[] ciphertext;
            try {
                ciphertext = Base64.decode(tokenDataJO.getString(KEY_USERDATA));
            } catch (final IllegalArgumentException e) {
                throw new MslException(MslError.USERIDTOKEN_USERDATA_INVALID, tokenDataJO.getString(KEY_USERDATA)).setMasterToken(masterToken);
            }
            if (ciphertext == null || ciphertext.length == 0)
                throw new MslException(MslError.USERIDTOKEN_USERDATA_MISSING, tokenDataJO.getString(KEY_USERDATA)).setMasterToken(masterToken);
            userdata = (verified) ? cryptoContext.decrypt(ciphertext) : null;
        } catch (final JSONException e) {
            throw new MslEncodingException(MslError.USERIDTOKEN_TOKENDATA_PARSE_ERROR, "usertokendata " + tokenDataJson, e).setMasterToken(masterToken);
>>>>>>> cefe1df9
        } catch (final MslCryptoException e) {
            e.setMasterToken(masterToken);
            throw e;
        }
        
        // Pull the user data.
        if (plaintext != null) {
            try {
                userdata = encoder.parseObject(plaintext);
                issuerdata = (userdata.has(KEY_ISSUER_DATA)) ? userdata.getMslObject(KEY_ISSUER_DATA, encoder) : null;
                final String identity = userdata.getString(KEY_IDENTITY);
                if (identity == null || identity.length() == 0)
                    throw new MslException(MslError.USERIDTOKEN_IDENTITY_INVALID, "userdata " + userdata).setMasterToken(masterToken);
                final TokenFactory factory = ctx.getTokenFactory();
                user = factory.createUser(ctx, identity);
                if (user == null)
                    throw new MslInternalException("TokenFactory.createUser() returned null in violation of the interface contract.");
            } catch (final MslEncoderException e) {
                throw new MslEncodingException(MslError.USERIDTOKEN_USERDATA_PARSE_ERROR, "userdata " + DatatypeConverter.printBase64Binary(plaintext), e).setMasterToken(masterToken);
            }
        } else {
            userdata = null;
            issuerdata = null;
            user = null;
        }
        
        // Verify serial numbers.
        if (masterToken == null || this.mtSerialNumber != masterToken.getSerialNumber())
            throw new MslException(MslError.USERIDTOKEN_MASTERTOKEN_MISMATCH, "uit mtserialnumber " + this.mtSerialNumber + "; mt " + masterToken).setMasterToken(masterToken);
    }
    
    /**
     * @return true if the decrypted content is available. (Implies verified.)
     */
    public boolean isDecrypted() {
        return user != null;
    }
    
    /**
     * @return true if the token has been verified.
     */
    public boolean isVerified() {
        return verified;
    }
    
    /**
     * @return the start of the renewal window.
     */
    public Date getRenewalWindow() {
        return new Date(renewalWindow * MILLISECONDS_PER_SECOND);
    }
    
    /**
     * <p>Returns true if the user ID token renewal window has been entered.</p>
     *
     * <ul>
     * <li>If a time is provided the renewal window value will be compared
     * against the provided time.</li>
     * <li>If the user ID token was issued by the local entity the renewal
     * window value will be compared against the local entity time. We assume
     * its clock at the time of issuance is in sync with the clock now.</li>
     * <li>Otherwise the user ID token is considered renewable under the
     * assumption that the local time is not synchronized with the master token
     * issuing entity time.</li>
     * </ul>
     *
     * @param now the time to compare against.
     * @return true if the renewal window has been entered.
     */
    public boolean isRenewable(final Date now) {
        if (now != null)
            return renewalWindow * MILLISECONDS_PER_SECOND <= now.getTime();
        if (isVerified())
            return renewalWindow * MILLISECONDS_PER_SECOND <= ctx.getTime();
        return true;
    }
    
    /**
     * @return the expiration.
     */
    public Date getExpiration() {
        return new Date(expiration * MILLISECONDS_PER_SECOND);
    }
    
    /**
     * <p>Returns true if the user ID token is expired.</p>
     *
     * <ul>
     * <li>If a time is provided the expiration value will be compared against
     * the provided time.</li>
     * <li>If the user ID token was issued by the local entity the expiration
     * value will be compared against the local entity time. We assume
     * its clock at the time of issuance is in sync with the clock now.</li>
     * <li>Otherwise the user ID token is considered not expired under the
     * assumption that the local time is not synchronized with the token-
     * issuing entity time.</li>
     * </ul>
     *
     * @param now the time to compare against.
     * @return true if expired.
     */
    public boolean isExpired(final Date now) {
        if (now != null)
            return expiration * MILLISECONDS_PER_SECOND <= now.getTime();
        if (isVerified())
            return expiration * MILLISECONDS_PER_SECOND <= ctx.getTime();
        return false;
    }
    
    /**
     * @return the user ID token issuer data or null if there is none or it is
     *         unknown (user data could not be decrypted).
     */
    public MslObject getIssuerData() {
        return issuerdata;
    }

    /**
     * @return the MSL user, or null if unknown (user data could not be
     *         decrypted).
     */
    public MslUser getUser() {
        return user;
    }
    
    /**
     * @return the user ID token serial number.
     */
    public long getSerialNumber() {
        return serialNumber;
    }
    
    /**
     * Return the serial number of the master token this user ID token is bound
     * to.
     * 
     * @return the master token serial number.
     */
    public long getMasterTokenSerialNumber() {
        return mtSerialNumber;
    }
    
    /**
     * @param masterToken master token. May be null.
     * @return true if this token is bound to the provided master token.
     */
    public boolean isBoundTo(final MasterToken masterToken) {
        return masterToken != null && masterToken.getSerialNumber() == mtSerialNumber;
    }
    
    /** MSL context. */
    private final MslContext ctx;

    /** User ID token renewal window in seconds since the epoch. */
    private final long renewalWindow;
    /** User ID token expiration in seconds since the epoch. */
    private final long expiration;
    /** Master token serial number. */
    private final long mtSerialNumber;
    /** Serial number. */
    private final long serialNumber;
    /** User data. */
    private final MslObject userdata;

    /** Issuer data. */
    private final MslObject issuerdata;
    /** MSL user. */
    private final MslUser user;
    
    /** Token data bytes. */
    private final byte[] tokendataBytes;
    /** Signature bytes. */
    private final byte[] signatureBytes;
    
    /** Token is verified. */
    private final boolean verified;
    
    /** Cached encodings. */
    private final Map<MslEncoderFormat,byte[]> encodings = new HashMap<MslEncoderFormat,byte[]>();
    
    /* (non-Javadoc)
     * @see com.netflix.msl.io.MslEncodable#toMslEncoding(com.netflix.msl.io.MslEncoderFactory, com.netflix.msl.io.MslEncoderFormat)
     */
    @Override
<<<<<<< HEAD
    public byte[] toMslEncoding(final MslEncoderFactory encoder, final MslEncoderFormat format) throws MslEncoderException {
        // Return any cached encoding.
        if (encodings.containsKey(format))
            return encodings.get(format);

        // If we parsed this token (i.e. did not create it from scratch) then
        // we should not re-encrypt or re-sign as there is no guarantee out MSL
        // crypto context is capable of encrypting and signing with the same
        // keys, even if it is capable of decrypting and verifying.
        final byte[] data, signature;
        if (tokendataBytes != null || signatureBytes != null) {
            data = tokendataBytes;
            signature = signatureBytes;
=======
    public final String toJSONString() {
        try {
            final JSONObject jsonObj = new JSONObject();
            jsonObj.put(KEY_TOKENDATA, Base64.encode(tokendata));
            jsonObj.put(KEY_SIGNATURE, Base64.encode(signature));
            return jsonObj.toString();
        } catch (final JSONException e) {
            throw new MslInternalException("Error encoding " + this.getClass().getName() + " JSON.", e);
>>>>>>> cefe1df9
        }
        //
        // Otherwise create the token data and signature.
        else {
            // Grab the MSL token crypto context.
            final ICryptoContext cryptoContext;
            try {
                cryptoContext = ctx.getMslCryptoContext();
            } catch (final MslCryptoException e) {
                throw new MslEncoderException("Error creating the MSL crypto context.", e);
            }
        
            // Encrypt the user data.
            final byte[] plaintext = encoder.encodeObject(userdata, format);
            final byte[] ciphertext;
            try {
                ciphertext = cryptoContext.encrypt(plaintext, encoder, format);
            } catch (final MslCryptoException e) {
                throw new MslEncoderException("Error encrypting the user data.", e);
            }
    
            // Construct the token data.
            final MslObject tokendata = encoder.createObject();
            tokendata.put(KEY_RENEWAL_WINDOW, this.renewalWindow);
            tokendata.put(KEY_EXPIRATION, this.expiration);
            tokendata.put(KEY_MASTER_TOKEN_SERIAL_NUMBER, this.mtSerialNumber);
            tokendata.put(KEY_SERIAL_NUMBER, this.serialNumber);
            tokendata.put(KEY_USERDATA, ciphertext);
    
            // Sign the token data.
            data = encoder.encodeObject(tokendata, format);
            try {
                signature = cryptoContext.sign(data, encoder, format);
            } catch (final MslCryptoException e) {
                throw new MslEncoderException("Error signing the token data.", e);
            }
        }
        
        // Encode the token.
        final MslObject token = encoder.createObject();
        token.put(KEY_TOKENDATA, data);
        token.put(KEY_SIGNATURE, signature);
        final byte[] encoding = encoder.encodeObject(token, format);

        // Cache and return the encoding.
        encodings.put(format, encoding);
        return encoding;
    }

    /* (non-Javadoc)
     * @see java.lang.Object#toString()
     */
    @Override
    public String toString() {
<<<<<<< HEAD
        final MslEncoderFactory encoder = ctx.getMslEncoderFactory();

        final MslObject userdataMo;
        if (isDecrypted()) {
            userdataMo = encoder.createObject();
            if (issuerdata != null)
                userdataMo.put(KEY_ISSUER_DATA, issuerdata);
            userdataMo.put(KEY_IDENTITY, user.toString());
        } else {
            userdataMo = null;
=======
        try {
            final JSONObject userdataJO;
            if (isDecrypted()) {
                userdataJO = new JSONObject();
                if (issuerData != null)
                    userdataJO.put(KEY_ISSUER_DATA, issuerData);
                userdataJO.put(KEY_IDENTITY, user);
            } else {
                userdataJO = null;
            }
            
            final JSONObject tokendataJO = new JSONObject();
            tokendataJO.put(KEY_RENEWAL_WINDOW, renewalWindow);
            tokendataJO.put(KEY_EXPIRATION, expiration);
            tokendataJO.put(KEY_MASTER_TOKEN_SERIAL_NUMBER, mtSerialNumber);
            tokendataJO.put(KEY_SERIAL_NUMBER, serialNumber);
            tokendataJO.put(KEY_USERDATA, userdataJO);
            
            final JSONObject jsonObj = new JSONObject();
            jsonObj.put(KEY_TOKENDATA, tokendataJO);
            jsonObj.put(KEY_SIGNATURE, Base64.encode(signature));
            return jsonObj.toString();
        } catch (final JSONException e) {
            throw new MslInternalException("Error encoding " + this.getClass().getName() + " JSON.", e);
>>>>>>> cefe1df9
        }

        final MslObject tokendataMo = encoder.createObject();
        tokendataMo.put(KEY_RENEWAL_WINDOW, renewalWindow);
        tokendataMo.put(KEY_EXPIRATION, expiration);
        tokendataMo.put(KEY_MASTER_TOKEN_SERIAL_NUMBER, mtSerialNumber);
        tokendataMo.put(KEY_SERIAL_NUMBER, serialNumber);
        tokendataMo.put(KEY_USERDATA, userdataMo);

        final MslObject mslObj = encoder.createObject();
        mslObj.put(KEY_TOKENDATA, tokendataMo);
        mslObj.put(KEY_SIGNATURE, null);
        return mslObj.toString();
    }

    /**
     * @param obj the reference object with which to compare.
     * @return true if the other object is a user ID token with the same serial
     *         number bound to the same master token.
     * @see java.lang.Object#equals(java.lang.Object)
     */
    @Override
    public boolean equals(final Object obj) {
        if (this == obj) return true;
        if (obj instanceof UserIdToken) {
            final UserIdToken that = (UserIdToken)obj;
            return this.serialNumber == that.serialNumber &&
                this.mtSerialNumber == that.mtSerialNumber;
        }
        return false;
    }

    /* (non-Javadoc)
     * @see java.lang.Object#hashCode()
     */
    @Override
    public int hashCode() {
        return (String.valueOf(serialNumber) + ":" + String.valueOf(mtSerialNumber)).hashCode();
    }
}<|MERGE_RESOLUTION|>--- conflicted
+++ resolved
@@ -19,14 +19,6 @@
 import java.util.HashMap;
 import java.util.Map;
 
-<<<<<<< HEAD
-import javax.xml.bind.DatatypeConverter;
-=======
-import org.json.JSONException;
-import org.json.JSONObject;
-import org.json.JSONString;
->>>>>>> cefe1df9
-
 import com.netflix.msl.MslConstants;
 import com.netflix.msl.MslCryptoException;
 import com.netflix.msl.MslEncodingException;
@@ -34,15 +26,12 @@
 import com.netflix.msl.MslException;
 import com.netflix.msl.MslInternalException;
 import com.netflix.msl.crypto.ICryptoContext;
-<<<<<<< HEAD
 import com.netflix.msl.io.MslEncodable;
 import com.netflix.msl.io.MslEncoderException;
 import com.netflix.msl.io.MslEncoderFactory;
 import com.netflix.msl.io.MslEncoderFormat;
 import com.netflix.msl.io.MslObject;
-=======
 import com.netflix.msl.util.Base64;
->>>>>>> cefe1df9
 import com.netflix.msl.util.MslContext;
 
 /**
@@ -163,7 +152,6 @@
         this.user = user;
         
         // Construct the user data.
-<<<<<<< HEAD
         final MslEncoderFactory encoder = this.ctx.getMslEncoderFactory();
         this.userdata = encoder.createObject();
         if (this.issuerdata != null)
@@ -173,43 +161,6 @@
         this.tokendataBytes = null;
         this.signatureBytes = null;
         this.verified = true;
-=======
-        final JSONObject userData = new JSONObject();
-        try {
-            if (this.issuerData != null)
-                userData.put(KEY_ISSUER_DATA, this.issuerData);
-            userData.put(KEY_IDENTITY, user.getEncoded());
-            this.userdata = userData.toString().getBytes(MslConstants.DEFAULT_CHARSET);
-        } catch (final JSONException e) {
-            throw new MslEncodingException(MslError.JSON_ENCODE_ERROR, "userdata", e);
-        }
-        
-        try {
-            // Encrypt the user data.
-            final ICryptoContext cryptoContext = ctx.getMslCryptoContext();
-            final byte[] ciphertext = cryptoContext.encrypt(this.userdata);
-        
-            // Construct the token data.
-            try {
-                final JSONObject tokenDataJO = new JSONObject();
-                tokenDataJO.put(KEY_RENEWAL_WINDOW, this.renewalWindow);
-                tokenDataJO.put(KEY_EXPIRATION, this.expiration);
-                tokenDataJO.put(KEY_MASTER_TOKEN_SERIAL_NUMBER, this.mtSerialNumber);
-                tokenDataJO.put(KEY_SERIAL_NUMBER, this.serialNumber);
-                tokenDataJO.put(KEY_USERDATA, Base64.encode(ciphertext));
-                this.tokendata = tokenDataJO.toString().getBytes(MslConstants.DEFAULT_CHARSET);
-            } catch (final JSONException e) {
-                throw new MslEncodingException(MslError.JSON_ENCODE_ERROR, "usertokendata", e).setMasterToken(masterToken);
-            }
-        
-            // Sign the token data.
-            this.signature = cryptoContext.sign(this.tokendata);
-            this.verified = true;
-        } catch (final MslCryptoException e) {
-            e.setMasterToken(masterToken);
-            throw e;
-        }
->>>>>>> cefe1df9
     }
     
     /**
@@ -239,7 +190,6 @@
         
         // Verify the encoding.
         try {
-<<<<<<< HEAD
             tokendataBytes = userIdTokenMo.getBytes(KEY_TOKENDATA);
             if (tokendataBytes.length == 0)
                 throw new MslEncodingException(MslError.USERIDTOKEN_TOKENDATA_MISSING, "useridtoken " + userIdTokenMo).setMasterToken(masterToken);
@@ -247,23 +197,6 @@
             verified = cryptoContext.verify(tokendataBytes, signatureBytes, encoder);
         } catch (final MslEncoderException e) {
             throw new MslEncodingException(MslError.MSL_PARSE_ERROR, "useridtoken " + userIdTokenMo, e).setMasterToken(masterToken);
-=======
-            try {
-                tokendata = Base64.decode(userIdTokenJO.getString(KEY_TOKENDATA));
-            } catch (final IllegalArgumentException e) {
-                throw new MslEncodingException(MslError.USERIDTOKEN_TOKENDATA_INVALID, "useridtoken " + userIdTokenJO.toString(), e).setMasterToken(masterToken);
-            }
-            if (tokendata == null || tokendata.length == 0)
-                throw new MslEncodingException(MslError.USERIDTOKEN_TOKENDATA_MISSING, "useridtoken " + userIdTokenJO.toString()).setMasterToken(masterToken);
-            try {
-                signature = Base64.decode(userIdTokenJO.getString(KEY_SIGNATURE));
-            } catch (final IllegalArgumentException e) {
-                throw new MslEncodingException(MslError.USERIDTOKEN_SIGNATURE_INVALID, "useridtoken " + userIdTokenJO.toString(), e).setMasterToken(masterToken);
-            }
-            verified = cryptoContext.verify(tokendata, signature);
-        } catch (final JSONException e) {
-            throw new MslEncodingException(MslError.JSON_PARSE_ERROR, "useridtoken " + userIdTokenJO.toString(), e).setMasterToken(masterToken);
->>>>>>> cefe1df9
         }
         
         // Pull the token data.
@@ -279,28 +212,13 @@
                 throw new MslException(MslError.USERIDTOKEN_MASTERTOKEN_SERIAL_NUMBER_OUT_OF_RANGE, "usertokendata " + tokendata).setMasterToken(masterToken);
             serialNumber = tokendata.getLong(KEY_SERIAL_NUMBER);
             if (serialNumber < 0 || serialNumber > MslConstants.MAX_LONG_VALUE)
-<<<<<<< HEAD
                 throw new MslException(MslError.USERIDTOKEN_SERIAL_NUMBER_OUT_OF_RANGE, "usertokendata " + tokendata).setMasterToken(masterToken);
             final byte[] ciphertext = tokendata.getBytes(KEY_USERDATA);
             if (ciphertext.length == 0)
                 throw new MslException(MslError.USERIDTOKEN_USERDATA_MISSING, tokendata.getString(KEY_USERDATA)).setMasterToken(masterToken);
             plaintext = (verified) ? cryptoContext.decrypt(ciphertext, encoder) : null;
         } catch (final MslEncoderException e) {
-            throw new MslEncodingException(MslError.USERIDTOKEN_TOKENDATA_PARSE_ERROR, "usertokendata " + DatatypeConverter.printBase64Binary(tokendataBytes), e).setMasterToken(masterToken);
-=======
-                throw new MslException(MslError.USERIDTOKEN_SERIAL_NUMBER_OUT_OF_RANGE, "usertokendata " + tokenDataJson).setMasterToken(masterToken);
-            final byte[] ciphertext;
-            try {
-                ciphertext = Base64.decode(tokenDataJO.getString(KEY_USERDATA));
-            } catch (final IllegalArgumentException e) {
-                throw new MslException(MslError.USERIDTOKEN_USERDATA_INVALID, tokenDataJO.getString(KEY_USERDATA)).setMasterToken(masterToken);
-            }
-            if (ciphertext == null || ciphertext.length == 0)
-                throw new MslException(MslError.USERIDTOKEN_USERDATA_MISSING, tokenDataJO.getString(KEY_USERDATA)).setMasterToken(masterToken);
-            userdata = (verified) ? cryptoContext.decrypt(ciphertext) : null;
-        } catch (final JSONException e) {
-            throw new MslEncodingException(MslError.USERIDTOKEN_TOKENDATA_PARSE_ERROR, "usertokendata " + tokenDataJson, e).setMasterToken(masterToken);
->>>>>>> cefe1df9
+            throw new MslEncodingException(MslError.USERIDTOKEN_TOKENDATA_PARSE_ERROR, "usertokendata " + Base64.encode(tokendataBytes), e).setMasterToken(masterToken);
         } catch (final MslCryptoException e) {
             e.setMasterToken(masterToken);
             throw e;
@@ -319,7 +237,7 @@
                 if (user == null)
                     throw new MslInternalException("TokenFactory.createUser() returned null in violation of the interface contract.");
             } catch (final MslEncoderException e) {
-                throw new MslEncodingException(MslError.USERIDTOKEN_USERDATA_PARSE_ERROR, "userdata " + DatatypeConverter.printBase64Binary(plaintext), e).setMasterToken(masterToken);
+                throw new MslEncodingException(MslError.USERIDTOKEN_USERDATA_PARSE_ERROR, "userdata " + Base64.encode(plaintext), e).setMasterToken(masterToken);
             }
         } else {
             userdata = null;
@@ -485,7 +403,6 @@
      * @see com.netflix.msl.io.MslEncodable#toMslEncoding(com.netflix.msl.io.MslEncoderFactory, com.netflix.msl.io.MslEncoderFormat)
      */
     @Override
-<<<<<<< HEAD
     public byte[] toMslEncoding(final MslEncoderFactory encoder, final MslEncoderFormat format) throws MslEncoderException {
         // Return any cached encoding.
         if (encodings.containsKey(format))
@@ -499,16 +416,6 @@
         if (tokendataBytes != null || signatureBytes != null) {
             data = tokendataBytes;
             signature = signatureBytes;
-=======
-    public final String toJSONString() {
-        try {
-            final JSONObject jsonObj = new JSONObject();
-            jsonObj.put(KEY_TOKENDATA, Base64.encode(tokendata));
-            jsonObj.put(KEY_SIGNATURE, Base64.encode(signature));
-            return jsonObj.toString();
-        } catch (final JSONException e) {
-            throw new MslInternalException("Error encoding " + this.getClass().getName() + " JSON.", e);
->>>>>>> cefe1df9
         }
         //
         // Otherwise create the token data and signature.
@@ -563,7 +470,6 @@
      */
     @Override
     public String toString() {
-<<<<<<< HEAD
         final MslEncoderFactory encoder = ctx.getMslEncoderFactory();
 
         final MslObject userdataMo;
@@ -574,32 +480,6 @@
             userdataMo.put(KEY_IDENTITY, user.toString());
         } else {
             userdataMo = null;
-=======
-        try {
-            final JSONObject userdataJO;
-            if (isDecrypted()) {
-                userdataJO = new JSONObject();
-                if (issuerData != null)
-                    userdataJO.put(KEY_ISSUER_DATA, issuerData);
-                userdataJO.put(KEY_IDENTITY, user);
-            } else {
-                userdataJO = null;
-            }
-            
-            final JSONObject tokendataJO = new JSONObject();
-            tokendataJO.put(KEY_RENEWAL_WINDOW, renewalWindow);
-            tokendataJO.put(KEY_EXPIRATION, expiration);
-            tokendataJO.put(KEY_MASTER_TOKEN_SERIAL_NUMBER, mtSerialNumber);
-            tokendataJO.put(KEY_SERIAL_NUMBER, serialNumber);
-            tokendataJO.put(KEY_USERDATA, userdataJO);
-            
-            final JSONObject jsonObj = new JSONObject();
-            jsonObj.put(KEY_TOKENDATA, tokendataJO);
-            jsonObj.put(KEY_SIGNATURE, Base64.encode(signature));
-            return jsonObj.toString();
-        } catch (final JSONException e) {
-            throw new MslInternalException("Error encoding " + this.getClass().getName() + " JSON.", e);
->>>>>>> cefe1df9
         }
 
         final MslObject tokendataMo = encoder.createObject();
