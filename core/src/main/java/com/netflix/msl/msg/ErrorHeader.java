/**
 * Copyright (c) 2012-2014 Netflix, Inc.  All rights reserved.
 * 
 * Licensed under the Apache License, Version 2.0 (the "License");
 * you may not use this file except in compliance with the License.
 * You may obtain a copy of the License at
 *
 *    http://www.apache.org/licenses/LICENSE-2.0
 *
 * Unless required by applicable law or agreed to in writing, software
 * distributed under the License is distributed on an "AS IS" BASIS,
 * WITHOUT WARRANTIES OR CONDITIONS OF ANY KIND, either express or implied.
 * See the License for the specific language governing permissions and
 * limitations under the License.
 */
package com.netflix.msl.msg;

import java.util.Date;
import java.util.HashMap;
import java.util.Map;

import javax.xml.bind.DatatypeConverter;

import com.netflix.msl.MslConstants;
import com.netflix.msl.MslConstants.ResponseCode;
import com.netflix.msl.MslCryptoException;
import com.netflix.msl.MslEncodingException;
import com.netflix.msl.MslEntityAuthException;
import com.netflix.msl.MslError;
import com.netflix.msl.MslInternalException;
import com.netflix.msl.MslMessageException;
import com.netflix.msl.crypto.ICryptoContext;
import com.netflix.msl.entityauth.EntityAuthenticationData;
import com.netflix.msl.entityauth.EntityAuthenticationFactory;
import com.netflix.msl.entityauth.EntityAuthenticationScheme;
import com.netflix.msl.io.MslEncoderException;
import com.netflix.msl.io.MslEncoderFactory;
import com.netflix.msl.io.MslEncoderFormat;
import com.netflix.msl.io.MslObject;
import com.netflix.msl.util.MslContext;

/**
 * <p>The error data is represented as
 * {@code
 * errordata = {
 *   "#mandatory" : [ "messageid", "errorcode" ],
 *   "recipient" : "string",
 *   "timestamp" : "int64(0,2^53^)",
 *   "messageid" : "int64(0,2^53^)",
 *   "errorcode" : "int32(0,-)",
 *   "internalcode" : "int32(0,-)",
 *   "errormsg" : "string",
 *   "usermsg" : "string",
 * }} where:
 * <ul>
 * <li>{@code recipient} is the intended recipient's entity identity</li>
 * <li>{@code timestamp} is the sender time when the header is created in seconds since the UNIX epoch</li>
 * <li>{@code messageid} is the message ID</li>
 * <li>{@code errorcode} is the error code</li>
 * <li>{@code internalcode} is an service-specific error code</li>
 * <li>{@code errormsg} is a developer-consumable error message</li>
 * <li>{@code usermsg} is a user-consumable localized error message</li>
 * </ul></p>
 * 
 * @author Wesley Miaw <wmiaw@netflix.com>
 */
public class ErrorHeader extends Header {
    /** Milliseconds per second. */
    private static final long MILLISECONDS_PER_SECOND = 1000;
    
    // Message error data.
    /** Key recipient. */
    private static final String KEY_RECIPIENT = "recipient";
    /** Key timestamp. */
    private static final String KEY_TIMESTAMP = "timestamp";
    /** Key message ID. */
    private static final String KEY_MESSAGE_ID = "messageid";
    /** Key error code. */
    private static final String KEY_ERROR_CODE = "errorcode";
    /** Key internal code. */
    private static final String KEY_INTERNAL_CODE = "internalcode";
    /** Key error message. */
    private static final String KEY_ERROR_MESSAGE = "errormsg";
    /** Key user message. */
    private static final String KEY_USER_MESSAGE = "usermsg";
    
    /**
     * <p>Construct a new error header with the provided error data.</p>
     * 
     * @param ctx MSL context.
     * @param entityAuthData the entity authentication data.
     * @param recipient the intended recipient's entity identity. May be null.
     * @param messageId the message ID.
     * @param errorCode the error code.
     * @param internalCode the internal code. Negative to indicate no code.
     * @param errorMsg the error message. May be null.
     * @param userMsg the user message. May be null.
     * @throws MslCryptoException if there is an error encrypting or signing
     *         the message.
     * @throws MslEntityAuthException if there is an error with the entity
     *         authentication data.
     * @throws MslMessageException if no entity authentication data is
     *         provided.
     */
<<<<<<< HEAD
    public ErrorHeader(final MslContext ctx, final EntityAuthenticationData entityAuthData, final String recipient, final long messageId, final ResponseCode errorCode, final int internalCode, final String errorMsg, final String userMsg) throws MslCryptoException, MslEntityAuthException, MslMessageException {
        this.ctx = ctx;
=======
    public ErrorHeader(final MslContext ctx, final EntityAuthenticationData entityAuthData, final String recipient, final long messageId, final ResponseCode errorCode, final int internalCode, final String errorMsg, final String userMsg) throws MslEncodingException, MslCryptoException, MslEntityAuthException, MslMessageException {
        // Message ID must be within range.
        if (messageId < 0 || messageId > MslConstants.MAX_LONG_VALUE)
            throw new MslInternalException("Message ID " + messageId + " is out of range.");
        
        // Message entity must be provided.
        if (entityAuthData == null)
            throw new MslMessageException(MslError.MESSAGE_ENTITY_NOT_FOUND);
        
        // Only include the recipient if the message will be encrypted.
        final EntityAuthenticationScheme scheme = entityAuthData.getScheme();
        final boolean encrypted = scheme.encrypts();
>>>>>>> 537aac5e
        
        this.entityAuthData = entityAuthData;
        this.recipient = (encrypted) ?  recipient : null;
        this.timestamp = ctx.getTime() / MILLISECONDS_PER_SECOND;
        this.messageId = messageId;
        this.errorCode = errorCode;
        this.internalCode = (internalCode >= 0) ? internalCode : -1;
        this.errorMsg = errorMsg;
        this.userMsg = userMsg;
        
<<<<<<< HEAD
        // Message ID must be within range.
        if (this.messageId < 0 || this.messageId > MslConstants.MAX_LONG_VALUE)
            throw new MslInternalException("Message ID " + this.messageId + " is out of range.");
        
        // Message entity must be provided.
        if (entityAuthData == null)
            throw new MslMessageException(MslError.MESSAGE_ENTITY_NOT_FOUND);
        
        // Construct the error data.
        final MslEncoderFactory encoder = ctx.getMslEncoderFactory();
        errordata = encoder.createObject();
        if (this.recipient != null) errordata.put(KEY_RECIPIENT, this.recipient);
        errordata.put(KEY_TIMESTAMP, this.timestamp);
        errordata.put(KEY_MESSAGE_ID, this.messageId);
        errordata.put(KEY_ERROR_CODE, this.errorCode.intValue());
        if (this.internalCode > 0) errordata.put(KEY_INTERNAL_CODE, this.internalCode);
        if (this.errorMsg != null) errordata.put(KEY_ERROR_MESSAGE, this.errorMsg);
        if (this.userMsg != null) errordata.put(KEY_USER_MESSAGE, this.userMsg);
=======
        // Construct the JSON.
        final JSONObject errorJO = new JSONObject();
        try {
            if (this.recipient != null) errorJO.put(KEY_RECIPIENT, this.recipient);
            errorJO.put(KEY_TIMESTAMP, this.timestamp);
            errorJO.put(KEY_MESSAGE_ID, this.messageId);
            errorJO.put(KEY_ERROR_CODE, this.errorCode.intValue());
            if (this.internalCode > 0) errorJO.put(KEY_INTERNAL_CODE, this.internalCode);
            if (this.errorMsg != null) errorJO.put(KEY_ERROR_MESSAGE, this.errorMsg);
            if (this.userMsg != null) errorJO.put(KEY_USER_MESSAGE, this.userMsg);
        } catch (final JSONException e) {
            throw new MslEncodingException(MslError.JSON_ENCODE_ERROR, "errordata", e).setEntityAuthenticationData(entityAuthData).setMessageId(messageId);
        }

        try {
            // Create the crypto context.
            final EntityAuthenticationFactory factory = ctx.getEntityAuthenticationFactory(scheme);
            if (factory == null)
                throw new MslEntityAuthException(MslError.ENTITYAUTH_FACTORY_NOT_FOUND, scheme.name());
            final ICryptoContext cryptoContext = factory.getCryptoContext(ctx, entityAuthData);
        
            // Encrypt and sign the error data.
            final byte[] plaintext = errorJO.toString().getBytes(MslConstants.DEFAULT_CHARSET);
            this.errordata = cryptoContext.encrypt(plaintext);
            this.signature = cryptoContext.sign(this.errordata);
        } catch (final MslCryptoException e) {
            e.setEntityAuthenticationData(entityAuthData);
            e.setMessageId(messageId);
            throw e;
        } catch (final MslEntityAuthException e) {
            e.setEntityAuthenticationData(entityAuthData);
            e.setMessageId(messageId);
            throw e;
        }
>>>>>>> 537aac5e
    }
    
    /**
     * <p>Construct a new error header from the provided MSL object.</p>
     * 
     * @param ctx MSL context.
     * @param errordataBytes error data MSL encoding.
     * @param entityAuthData the entity authentication data.
     * @param signature the header signature.
     * @throws MslEncodingException if there is an error parsing the data.
     * @throws MslCryptoException if there is an error decrypting or verifying
     *         the header.
     * @throws MslEntityAuthException if the entity authentication data is not
     *         supported or erroneous.
     * @throws MslMessageException if there is no entity authentication data
     *         (null), the error data is missing or invalid, the message ID is
     *         negative, or the internal code is negative.
     */
    protected ErrorHeader(final MslContext ctx, final byte[] errordataBytes, final EntityAuthenticationData entityAuthData, final byte[] signature) throws MslEncodingException, MslCryptoException, MslEntityAuthException, MslMessageException {
        this.ctx = ctx;
        
        final MslEncoderFactory encoder = ctx.getMslEncoderFactory();
        
        final byte[] plaintext;
        try {
            // Validate the entity authentication data.
            this.entityAuthData = entityAuthData;
            if (entityAuthData == null)
                throw new MslMessageException(MslError.MESSAGE_ENTITY_NOT_FOUND);
        
            // Grab the entity crypto context.
            final EntityAuthenticationScheme scheme = entityAuthData.getScheme();
            final EntityAuthenticationFactory factory = ctx.getEntityAuthenticationFactory(scheme);
            if (factory == null)
                throw new MslEntityAuthException(MslError.ENTITYAUTH_FACTORY_NOT_FOUND, scheme.name());
            final ICryptoContext cryptoContext = factory.getCryptoContext(ctx, entityAuthData);
            
            // Verify and decrypt the error data.
            if (!cryptoContext.verify(errordataBytes, signature, encoder))
                throw new MslCryptoException(MslError.MESSAGE_VERIFICATION_FAILED).setEntityAuthenticationData(entityAuthData);
            plaintext = cryptoContext.decrypt(errordataBytes, encoder);
        } catch (final MslCryptoException e) {
            e.setEntityAuthenticationData(entityAuthData);
            throw e;
        } catch (final MslEntityAuthException e) {
            e.setEntityAuthenticationData(entityAuthData);
            throw e;
        }
        
        try {
            errordata = encoder.parseObject(plaintext);
            messageId = errordata.getLong(KEY_MESSAGE_ID);
            if (this.messageId < 0 || this.messageId > MslConstants.MAX_LONG_VALUE)
                throw new MslMessageException(MslError.MESSAGE_ID_OUT_OF_RANGE, "errordata " + errordata).setEntityAuthenticationData(entityAuthData);
        } catch (final MslEncoderException e) {
            throw new MslEncodingException(MslError.MSL_PARSE_ERROR, "errordata " + DatatypeConverter.printBase64Binary(plaintext), e).setEntityAuthenticationData(entityAuthData);
        }
        
        try {
            recipient = (errordata.has(KEY_RECIPIENT)) ? errordata.getString(KEY_RECIPIENT) : null;
            timestamp = (errordata.has(KEY_TIMESTAMP)) ? errordata.getLong(KEY_TIMESTAMP) : null;
            
            // If we do not recognize the error code then default to fail.
            ResponseCode code = ResponseCode.FAIL;
            try {
                code = ResponseCode.valueOf(errordata.getInt(KEY_ERROR_CODE));
            } catch (final IllegalArgumentException e) {
                code = ResponseCode.FAIL;
            }
            errorCode = code;
            
            if (errordata.has(KEY_INTERNAL_CODE)) {
                internalCode = errordata.getInt(KEY_INTERNAL_CODE);
                if (this.internalCode < 0)
                    throw new MslMessageException(MslError.INTERNAL_CODE_NEGATIVE, "errordata " + errordata).setEntityAuthenticationData(entityAuthData).setMessageId(messageId);
            } else {
                internalCode = -1;
            }
            errorMsg = errordata.optString(KEY_ERROR_MESSAGE, null);
            userMsg = errordata.optString(KEY_USER_MESSAGE, null);
        } catch (final MslEncoderException e) {
            throw new MslEncodingException(MslError.MSL_PARSE_ERROR, "errordata " + errordata, e).setEntityAuthenticationData(entityAuthData).setMessageId(messageId);
        }
    }
    
    /**
     * Returns the entity authentication data.
     * 
     * @return the entity authentication data.
     */
    public EntityAuthenticationData getEntityAuthenticationData() {
        return entityAuthData;
    }
    
    /**
     * @return the recipient. May be null.
     */
    public String getRecipient() {
        return recipient;
    }
    
    /**
     * @return the timestamp. May be null.
     */
    public Date getTimestamp() {
        return (timestamp != null) ? new Date(timestamp * MILLISECONDS_PER_SECOND) : null;
    }
    
    /**
     * @return the message ID.
     */
    public long getMessageId() {
        return messageId;
    }
    
    /**
     * Returns the error code. If the parsed error code is not recognized then
     * this returns {@code ResponseCode#FAIL}.
     * 
     * @return the error code.
     */
    public ResponseCode getErrorCode() {
        return errorCode;
    }
    
    /**
     * @return the internal code or -1 if none provided.
     */
    public int getInternalCode() {
        return internalCode;
    }
    
    /**
     * @return the error message. May be null.
     */
    public String getErrorMessage() {
        return errorMsg;
    }
    
    /**
     * @return the user message. May be null.
     */
    public String getUserMessage() {
        return userMsg;
    }
    
    /* (non-Javadoc)
     * @see com.netflix.msl.io.MslEncodable#toMslEncoding(com.netflix.msl.io.MslEncoderFactory, com.netflix.msl.io.MslEncoderFormat)
     */
    @Override
    public byte[] toMslEncoding(final MslEncoderFactory encoder, final MslEncoderFormat format) throws MslEncoderException {
        // Return any cached encoding.
        if (encodings.containsKey(format))
            return encodings.get(format);
        
        // Create the crypto context.
        final EntityAuthenticationScheme scheme = entityAuthData.getScheme();
        final EntityAuthenticationFactory factory = ctx.getEntityAuthenticationFactory(scheme);
        if (factory == null)
            throw new MslEncoderException("No entity authentication factory found for entity.");
        final ICryptoContext cryptoContext;
        try {
            cryptoContext = factory.getCryptoContext(ctx, entityAuthData);
        } catch (final MslEntityAuthException e) {
            throw new MslEncoderException("Error creating the entity crypto context.", e);
        } catch (final MslCryptoException e) {
            throw new MslEncoderException("Error creating the entity crypto context.", e);
        }

        // Encrypt and sign the error data.
        final byte[] plaintext = encoder.encodeObject(errordata, format);
        final byte[] ciphertext;
        try {
            ciphertext = cryptoContext.encrypt(plaintext, encoder, format);
        } catch (final MslCryptoException e) {
            throw new MslEncoderException("Error encrypting the error data.", e);
        }
        final byte[] signature;
        try {
            signature = cryptoContext.sign(ciphertext, encoder, format);
        } catch (final MslCryptoException e) {
            throw new MslEncoderException("Error signing the error data.", e);
        }
        
        // Create the encoding.
        final MslObject header = encoder.createObject();
        header.put(HeaderKeys.KEY_ENTITY_AUTHENTICATION_DATA, entityAuthData);
        header.put(HeaderKeys.KEY_ERRORDATA, ciphertext);
        header.put(HeaderKeys.KEY_SIGNATURE, signature);
        final byte[] encoding = encoder.encodeObject(header, format);
        
        // Cache and return the encoding.
        encodings.put(format, encoding);
        return encoding;
        
    }
    
    /* (non-Javadoc)
     * @see java.lang.Object#equals(java.lang.Object)
     */
    @Override
    public boolean equals(final Object obj) {
        if (this == obj) return true;
        if (!(obj instanceof ErrorHeader)) return false;
        final ErrorHeader that = (ErrorHeader)obj;
        return entityAuthData.equals(that.entityAuthData) &&
            (recipient == that.recipient || (recipient != null && recipient.equals(that.recipient))) &&
            (timestamp != null && timestamp.equals(that.timestamp) ||
             timestamp == null && that.timestamp == null) &&
            messageId == that.messageId &&
            errorCode == that.errorCode &&
            internalCode == that.internalCode &&
            (errorMsg == that.errorMsg || (errorMsg != null && errorMsg.equals(that.errorMsg))) &&
            (userMsg == that.userMsg || (userMsg != null && userMsg.equals(that.userMsg)));
    }

    /* (non-Javadoc)
     * @see java.lang.Object#hashCode()
     */
    @Override
    public int hashCode() {
        return entityAuthData.hashCode() ^
            ((recipient != null) ? recipient.hashCode() : 0) ^
            ((timestamp != null) ? timestamp.hashCode() : 0) ^
            Long.valueOf(messageId).hashCode() ^
            errorCode.hashCode() ^
            Integer.valueOf(internalCode).hashCode() ^
            ((errorMsg != null) ? errorMsg.hashCode() : 0) ^
            ((userMsg != null) ? userMsg.hashCode() : 0);
    }

    /** MSL context. */
    private final MslContext ctx;
    
    /** Entity authentication data. */
    private final EntityAuthenticationData entityAuthData;
    /** Error data. */
    private final MslObject errordata;
    
    /** Recipient. */
    private final String recipient;
    /** Timestamp in seconds since the epoch. */
    private final Long timestamp;
    /** Message ID. */
    private final long messageId;
    /** Error code. */
    private final ResponseCode errorCode;
    /** Internal code. */
    private final int internalCode;
    /** Error message. */
    private final String errorMsg;
    /** User message. */
    private final String userMsg;
    
    /** Cached encodings. */
    private final Map<MslEncoderFormat,byte[]> encodings = new HashMap<MslEncoderFormat,byte[]>();
}<|MERGE_RESOLUTION|>--- conflicted
+++ resolved
@@ -95,18 +95,10 @@
      * @param internalCode the internal code. Negative to indicate no code.
      * @param errorMsg the error message. May be null.
      * @param userMsg the user message. May be null.
-     * @throws MslCryptoException if there is an error encrypting or signing
-     *         the message.
-     * @throws MslEntityAuthException if there is an error with the entity
-     *         authentication data.
      * @throws MslMessageException if no entity authentication data is
      *         provided.
      */
-<<<<<<< HEAD
-    public ErrorHeader(final MslContext ctx, final EntityAuthenticationData entityAuthData, final String recipient, final long messageId, final ResponseCode errorCode, final int internalCode, final String errorMsg, final String userMsg) throws MslCryptoException, MslEntityAuthException, MslMessageException {
-        this.ctx = ctx;
-=======
-    public ErrorHeader(final MslContext ctx, final EntityAuthenticationData entityAuthData, final String recipient, final long messageId, final ResponseCode errorCode, final int internalCode, final String errorMsg, final String userMsg) throws MslEncodingException, MslCryptoException, MslEntityAuthException, MslMessageException {
+    public ErrorHeader(final MslContext ctx, final EntityAuthenticationData entityAuthData, final String recipient, final long messageId, final ResponseCode errorCode, final int internalCode, final String errorMsg, final String userMsg) throws MslMessageException {
         // Message ID must be within range.
         if (messageId < 0 || messageId > MslConstants.MAX_LONG_VALUE)
             throw new MslInternalException("Message ID " + messageId + " is out of range.");
@@ -118,8 +110,8 @@
         // Only include the recipient if the message will be encrypted.
         final EntityAuthenticationScheme scheme = entityAuthData.getScheme();
         final boolean encrypted = scheme.encrypts();
->>>>>>> 537aac5e
-        
+        
+        this.ctx = ctx;
         this.entityAuthData = entityAuthData;
         this.recipient = (encrypted) ?  recipient : null;
         this.timestamp = ctx.getTime() / MILLISECONDS_PER_SECOND;
@@ -128,15 +120,6 @@
         this.internalCode = (internalCode >= 0) ? internalCode : -1;
         this.errorMsg = errorMsg;
         this.userMsg = userMsg;
-        
-<<<<<<< HEAD
-        // Message ID must be within range.
-        if (this.messageId < 0 || this.messageId > MslConstants.MAX_LONG_VALUE)
-            throw new MslInternalException("Message ID " + this.messageId + " is out of range.");
-        
-        // Message entity must be provided.
-        if (entityAuthData == null)
-            throw new MslMessageException(MslError.MESSAGE_ENTITY_NOT_FOUND);
         
         // Construct the error data.
         final MslEncoderFactory encoder = ctx.getMslEncoderFactory();
@@ -148,42 +131,6 @@
         if (this.internalCode > 0) errordata.put(KEY_INTERNAL_CODE, this.internalCode);
         if (this.errorMsg != null) errordata.put(KEY_ERROR_MESSAGE, this.errorMsg);
         if (this.userMsg != null) errordata.put(KEY_USER_MESSAGE, this.userMsg);
-=======
-        // Construct the JSON.
-        final JSONObject errorJO = new JSONObject();
-        try {
-            if (this.recipient != null) errorJO.put(KEY_RECIPIENT, this.recipient);
-            errorJO.put(KEY_TIMESTAMP, this.timestamp);
-            errorJO.put(KEY_MESSAGE_ID, this.messageId);
-            errorJO.put(KEY_ERROR_CODE, this.errorCode.intValue());
-            if (this.internalCode > 0) errorJO.put(KEY_INTERNAL_CODE, this.internalCode);
-            if (this.errorMsg != null) errorJO.put(KEY_ERROR_MESSAGE, this.errorMsg);
-            if (this.userMsg != null) errorJO.put(KEY_USER_MESSAGE, this.userMsg);
-        } catch (final JSONException e) {
-            throw new MslEncodingException(MslError.JSON_ENCODE_ERROR, "errordata", e).setEntityAuthenticationData(entityAuthData).setMessageId(messageId);
-        }
-
-        try {
-            // Create the crypto context.
-            final EntityAuthenticationFactory factory = ctx.getEntityAuthenticationFactory(scheme);
-            if (factory == null)
-                throw new MslEntityAuthException(MslError.ENTITYAUTH_FACTORY_NOT_FOUND, scheme.name());
-            final ICryptoContext cryptoContext = factory.getCryptoContext(ctx, entityAuthData);
-        
-            // Encrypt and sign the error data.
-            final byte[] plaintext = errorJO.toString().getBytes(MslConstants.DEFAULT_CHARSET);
-            this.errordata = cryptoContext.encrypt(plaintext);
-            this.signature = cryptoContext.sign(this.errordata);
-        } catch (final MslCryptoException e) {
-            e.setEntityAuthenticationData(entityAuthData);
-            e.setMessageId(messageId);
-            throw e;
-        } catch (final MslEntityAuthException e) {
-            e.setEntityAuthenticationData(entityAuthData);
-            e.setMessageId(messageId);
-            throw e;
-        }
->>>>>>> 537aac5e
     }
     
     /**
