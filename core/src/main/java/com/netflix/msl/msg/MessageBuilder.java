--- conflicted
+++ resolved
@@ -265,18 +265,10 @@
             if (requestHeader.isRenewable() && !keyRequestData.isEmpty()) {
                 // If the message contains a master token...
                 if (masterToken != null) {
-<<<<<<< HEAD
-                    // If the master token is renewable/expired or not the
-                    // newest master token, then renew the master token.
-                    final TokenFactory factory = ctx.getTokenFactory();
-                    if (masterToken.isRenewable(null) || masterToken.isExpired(null) || !factory.isNewestMasterToken(ctx, masterToken))
-                        keyExchangeData = issueMasterToken(ctx, format, keyRequestData, masterToken, null);
-=======
                     // If the master token is renewable or expired then renew
                     // the master token.
                     if (masterToken.isRenewable(null) || masterToken.isExpired(null))
-                        keyExchangeData = issueMasterToken(ctx, keyRequestData, masterToken, null);
->>>>>>> 1f4f22b6
+                        keyExchangeData = issueMasterToken(ctx, format, keyRequestData, masterToken, null);
                     // Otherwise we don't need to do anything special.
                     else
                         keyExchangeData = null;
