/**
 * Copyright (c) 2012-2014 Netflix, Inc.  All rights reserved.
 * 
 * Licensed under the Apache License, Version 2.0 (the "License");
 * you may not use this file except in compliance with the License.
 * You may obtain a copy of the License at
 *
 *    http://www.apache.org/licenses/LICENSE-2.0
 *
 * Unless required by applicable law or agreed to in writing, software
 * distributed under the License is distributed on an "AS IS" BASIS,
 * WITHOUT WARRANTIES OR CONDITIONS OF ANY KIND, either express or implied.
 * See the License for the specific language governing permissions and
 * limitations under the License.
 */
package com.netflix.msl.msg;

import java.util.Arrays;
import java.util.HashMap;
import java.util.Map;

<<<<<<< HEAD
import javax.xml.bind.DatatypeConverter;
=======
import org.json.JSONException;
import org.json.JSONObject;
import org.json.JSONString;
>>>>>>> cefe1df9

import com.netflix.msl.MslConstants;
import com.netflix.msl.MslConstants.CompressionAlgorithm;
import com.netflix.msl.MslCryptoException;
import com.netflix.msl.MslEncodingException;
import com.netflix.msl.MslError;
import com.netflix.msl.MslException;
import com.netflix.msl.MslInternalException;
import com.netflix.msl.MslMessageException;
import com.netflix.msl.crypto.ICryptoContext;
<<<<<<< HEAD
import com.netflix.msl.io.MslEncodable;
import com.netflix.msl.io.MslEncoderException;
import com.netflix.msl.io.MslEncoderFactory;
import com.netflix.msl.io.MslEncoderFormat;
import com.netflix.msl.io.MslObject;
import com.netflix.msl.util.MslContext;
=======
import com.netflix.msl.util.Base64;
>>>>>>> cefe1df9
import com.netflix.msl.util.MslUtils;

/**
 * <p>A payload chunk is a self-contained block of application data that is
 * encrypted, verified, and optionally compressed independent of other chunks.
 * A message payload may contain one or more chunks.</p>
 * 
 * <p>Payload chunks are bound to a specific message by the message ID.</p>
 * 
 * <p>Each payload chunk in a message is sequentially ordered by the chunk
 * sequence number. The sequence number starts at 1 and is incremented by 1 on
 * each sequential chunk.</p>
 * 
 * <p>Payload chunks are represented as
 * {@code
 * payloadchunk = {
 *   "#mandatory" : [ "payload", "signature" ],
 *   "payload" : "base64",
 *   "signature" : "base64"
 * }} where:
 * <ul>
 * <li>{@code payload} is the Base64-encoded encrypted payload (payload)</li>
 * <li>{@code signature} is the Base64-encoded verification data of the payload</li>
 * </ul></p>
 * 
 * <p>The payload is represented as
 * {@code
 * payload = {
 *   "#mandatory" : [ "sequencenumber", "messageid", "data" ],
 *   "sequencenumber" : "int64(1,2^53^)",
 *   "messageid" : "int64(0,2^53^)",
 *   "endofmsg" : "boolean",
 *   "compressionalgo" : "enum(GZIP|LZW)",
 *   "data" : "base64"
 * }} where:
 * <ul>
 * <li>{@code sequencenumber} is the chunk sequence number</li>
 * <li>{@code messageid} is the message ID</li>
 * <li>{@code endofmsg} indicates this is the last payload of the message</li>
 * <li>{@code compressionalgo} indicates the algorithm used to compress the data</li>
 * <li>{@code data} is the Base64-encoded optionally compressed application data</li>
 * </ul></p>
 * 
 * @author Wesley Miaw <wmiaw@netflix.com>
 */
public class PayloadChunk implements MslEncodable {
    /** Key payload. */
    private static final String KEY_PAYLOAD = "payload";
    /** Key signature. */
    private static final String KEY_SIGNATURE = "signature";
    
    // payload
    /** Key sequence number. */
    private static final String KEY_SEQUENCE_NUMBER = "sequencenumber";
    /** Key message ID. */
    private static final String KEY_MESSAGE_ID = "messageid";
    /** Key end of message. */
    private static final String KEY_END_OF_MESSAGE = "endofmsg";
    /** Key compression algorithm. */
    private static final String KEY_COMPRESSION_ALGORITHM = "compressionalgo";
    /** Key encrypted data. */
    private static final String KEY_DATA = "data";
    
    /**
     * Construct a new payload chunk with the given message ID, data and
     * provided crypto context. If requested, the data will be compressed
     * before encrypting.
     * 
     * @param ctx the MSL context.
     * @param sequenceNumber sequence number.
     * @param messageId the message ID.
     * @param endofmsg true if this is the last payload chunk of the message.
     * @param compressionAlgo the compression algorithm. May be {@code null}
     *        for no compression.
     * @param data the payload chunk application data.
     * @param cryptoContext the crypto context.
     * @throws MslEncodingException if there is an error encoding the data.
     * @throws MslCryptoException if there is an error encrypting or signing
     *         the payload chunk.
     * @throws MslException if there is an error compressing the data.
     */
    public PayloadChunk(final MslContext ctx, final long sequenceNumber, final long messageId, final boolean endofmsg, final CompressionAlgorithm compressionAlgo, final byte[] data, final ICryptoContext cryptoContext) throws MslEncodingException, MslCryptoException, MslException {
        // Verify sequence number and message ID.
        if (sequenceNumber < 0 || sequenceNumber > MslConstants.MAX_LONG_VALUE)
            throw new MslInternalException("Sequence number " + sequenceNumber + " is outside the valid range.");
        if (messageId < 0 || messageId > MslConstants.MAX_LONG_VALUE)
            throw new MslInternalException("Message ID " + messageId + " is outside the valid range.");
        
        // Optionally compress the application data.
        final byte[] payloadData;
        if (compressionAlgo != null) {
            final byte[] compressed = MslUtils.compress(compressionAlgo, data);
            
            // Only use compression if the compressed data is smaller than the
            // uncompressed data.
            if (compressed.length < data.length) {
                this.compressionAlgo = compressionAlgo;
                payloadData = compressed;
            } else {
                this.compressionAlgo = null;
                payloadData = data;
            }
        } else {
            this.compressionAlgo = null;
            payloadData = data;
        }
        
        // Set the payload properties.
        this.sequenceNumber = sequenceNumber;
        this.messageId = messageId;
        this.endofmsg = endofmsg;
        this.data = data;
        
        // Construct the payload.
<<<<<<< HEAD
        final MslEncoderFactory encoder = ctx.getMslEncoderFactory();
        this.payload = encoder.createObject();
        this.payload.put(KEY_SEQUENCE_NUMBER, this.sequenceNumber);
        this.payload.put(KEY_MESSAGE_ID, this.messageId);
        if (this.endofmsg) this.payload.put(KEY_END_OF_MESSAGE, this.endofmsg);
        if (this.compressionAlgo != null) this.payload.put(KEY_COMPRESSION_ALGORITHM, this.compressionAlgo.name());
        this.payload.put(KEY_DATA, payloadData);
        
        // Save the crypto context.
        this.cryptoContext = cryptoContext;
=======
        try {
            final JSONObject payloadJO = new JSONObject();
            payloadJO.put(KEY_SEQUENCE_NUMBER, this.sequenceNumber);
            payloadJO.put(KEY_MESSAGE_ID, this.messageId);
            if (this.endofmsg) payloadJO.put(KEY_END_OF_MESSAGE, this.endofmsg);
            if (this.compressionAlgo != null) payloadJO.put(KEY_COMPRESSION_ALGORITHM, this.compressionAlgo.name());
            payloadJO.put(KEY_DATA, Base64.encode(payloadData));
            final byte[] plaintext = payloadJO.toString().getBytes(MslConstants.DEFAULT_CHARSET);
            this.payload = cryptoContext.encrypt(plaintext);
        } catch (final JSONException e) {
            throw new MslEncodingException(MslError.JSON_ENCODE_ERROR, "payloadchunk payload", e);
        }

        // Sign the payload chunk.
        this.signature = cryptoContext.sign(this.payload);
>>>>>>> cefe1df9
    }
    
    /**
     * <p>Construct a new payload chunk from the provided MSL object.</p>
     * 
     * <p>The provided crypto context will be used to decrypt and verify the
     * data signature.</p>
     * 
     * @param ctx the MSL context.
     * @param payloadChunkMo the MSL object.
     * @param cryptoContext the crypto context.
     * @throws MslCryptoException if there is a problem decrypting or verifying
     *         the payload chunk.
     * @throws MslEncodingException if there is a problem parsing the data.
     * @throws MslMessageException if the compression algorithm is not known,
     *         or the payload data is corrupt or missing.
     * @throws MslException if there is an error uncompressing the data.
     */
    public PayloadChunk(final MslContext ctx, final MslObject payloadChunkMo, final ICryptoContext cryptoContext) throws MslEncodingException, MslCryptoException, MslMessageException, MslException {
        final MslEncoderFactory encoder = ctx.getMslEncoderFactory();
        
        // Save the crypto context.
        this.cryptoContext = cryptoContext;
        
        // Verify the data.
        final byte[] ciphertext;
        try {
<<<<<<< HEAD
            ciphertext = payloadChunkMo.getBytes(KEY_PAYLOAD);
            final byte[] signature = payloadChunkMo.getBytes(KEY_SIGNATURE);
            if (!cryptoContext.verify(ciphertext, signature, encoder))
=======
            try {
                payload = Base64.decode(payloadChunkJO.getString(KEY_PAYLOAD));
            } catch (final IllegalArgumentException e) {
                throw new MslMessageException(MslError.PAYLOAD_INVALID, "payload chunk " + payloadChunkJO.toString(), e);
            }
            try {
                signature = Base64.decode(payloadChunkJO.getString(KEY_SIGNATURE));
            } catch (final IllegalArgumentException e) {
                throw new MslMessageException(MslError.PAYLOAD_SIGNATURE_INVALID, "payload chunk " + payloadChunkJO.toString(), e);
            }
            if (!cryptoContext.verify(payload, signature))
>>>>>>> cefe1df9
                throw new MslCryptoException(MslError.PAYLOAD_VERIFICATION_FAILED);
        } catch (final MslEncoderException e) {
            throw new MslEncodingException(MslError.MSL_PARSE_ERROR, "payload chunk " + payloadChunkMo, e);
        }
        
        // Pull the payload data.
        final byte[] plaintext = cryptoContext.decrypt(ciphertext, encoder);
        try {
            payload = encoder.parseObject(plaintext);
            sequenceNumber = payload.getLong(KEY_SEQUENCE_NUMBER);
            if (sequenceNumber < 0 || sequenceNumber > MslConstants.MAX_LONG_VALUE)
                throw new MslException(MslError.PAYLOAD_SEQUENCE_NUMBER_OUT_OF_RANGE, "payload chunk payload " + payload);
            messageId = payload.getLong(KEY_MESSAGE_ID);
            if (messageId < 0 || messageId > MslConstants.MAX_LONG_VALUE)
                throw new MslException(MslError.PAYLOAD_MESSAGE_ID_OUT_OF_RANGE, "payload chunk payload " + payload);
            endofmsg = (payload.has(KEY_END_OF_MESSAGE)) ? payload.getBoolean(KEY_END_OF_MESSAGE) : false;
            if (payload.has(KEY_COMPRESSION_ALGORITHM)) {
                final String algoName = payload.getString(KEY_COMPRESSION_ALGORITHM);
                try {
                    compressionAlgo = CompressionAlgorithm.valueOf(algoName);
                } catch (final IllegalArgumentException e) {
                    throw new MslMessageException(MslError.UNIDENTIFIED_COMPRESSION, algoName, e);
                }
            } else {
                compressionAlgo = null;
            }
<<<<<<< HEAD
            final byte[] compressedData = payload.getBytes(KEY_DATA);
            if (compressedData.length == 0) {
                if (!endofmsg)
                    throw new MslMessageException(MslError.PAYLOAD_DATA_MISSING);
                data = new byte[0];
            } else if (compressionAlgo == null) {
                data = compressedData;
=======
            final String payloadData = payloadJO.getString(KEY_DATA);
            byte[] compressedData;
            try {
                compressedData = Base64.decode(payloadData);
            } catch (final IllegalArgumentException e) {
                // Fall through to the error handling below.
                compressedData = null;
            }
            if (compressedData == null || compressedData.length == 0) {
                if (payloadData.length() > 0)
                    throw new MslMessageException(MslError.PAYLOAD_DATA_CORRUPT, payloadData);
                else if (!endofmsg)
                    throw new MslMessageException(MslError.PAYLOAD_DATA_MISSING, payloadData);
                else
                    data = new byte[0];
>>>>>>> cefe1df9
            } else {
                data = MslUtils.uncompress(compressionAlgo, compressedData);
            }
        } catch (final MslEncoderException e) {
            throw new MslEncodingException(MslError.MSL_PARSE_ERROR, "payload chunk payload " + DatatypeConverter.printBase64Binary(plaintext), e);
        }
    }
    
    /**
     * @return the sequence number.
     */
    public long getSequenceNumber() {
        return sequenceNumber;
    }
    
    /**
     * @return the message ID.
     */
    public long getMessageId() {
        return messageId;
    }
    
    /**
     * @return true if this is the last payload chunk of the message.
     */
    public boolean isEndOfMessage() {
        return endofmsg;
    }
    
    /**
     * @return the compression algorithm. May be {@code null} if not
     *         not compressed.
     */
    public CompressionAlgorithm getCompressionAlgo() {
        return compressionAlgo;
    }
    
    /**
     * Returns the application data if we were able to decrypt it.
     * 
     * @return the chunk application data. May be empty (zero-length).
     */
    public byte[] getData() {
        return data;
    }
    
    /* (non-Javadoc)
     * @see com.netflix.msl.io.MslEncodable#toMslEncoding(com.netflix.msl.io.MslEncoderFactory, com.netflix.msl.io.MslEncoderFormat)
     */
    @Override
    public byte[] toMslEncoding(final MslEncoderFactory encoder, final MslEncoderFormat format) throws MslEncoderException {
        // Return any cached encoding.
        if (encodings.containsKey(format))
            return encodings.get(format);
        
        // Encrypt the payload.
        final byte[] plaintext = encoder.encodeObject(payload, format);
        final byte[] ciphertext;
        try{
            ciphertext = cryptoContext.encrypt(plaintext, encoder, format);
        } catch (final MslCryptoException e) {
            throw new MslEncoderException("Error encrypting the payload.", e);
        }

        // Sign the payload.
        final byte[] signature;
        try {
<<<<<<< HEAD
            signature = cryptoContext.sign(ciphertext, encoder, format);
        } catch (final MslCryptoException e) {
            throw new MslEncoderException("Error signing the payload.", e);
=======
            final JSONObject jsonObj = new JSONObject();
            jsonObj.put(KEY_PAYLOAD, Base64.encode(payload));
            jsonObj.put(KEY_SIGNATURE, Base64.encode(signature));
            return jsonObj.toString();
        } catch (final JSONException e) {
            throw new MslInternalException("Error encoding " + this.getClass().getName() + " JSON.", e);
>>>>>>> cefe1df9
        }
        
        // Encode the payload chunk.
        final MslObject mo = encoder.createObject();
        mo.put(KEY_PAYLOAD, ciphertext);
        mo.put(KEY_SIGNATURE, signature);
        final byte[] encoding = encoder.encodeObject(mo, format);

        // Cache and return the encoding.
        encodings.put(format, encoding);
        return encoding;
    }
    
    /* (non-Javadoc)
     * @see java.lang.Object#equals(java.lang.Object)
     */
    @Override
    public boolean equals(final Object obj) {
        if (obj == this) return true;
        if (!(obj instanceof PayloadChunk)) return false;
        final PayloadChunk that = (PayloadChunk)obj;
        return sequenceNumber == that.sequenceNumber &&
            messageId == that.messageId &&
            endofmsg == that.endofmsg &&
            compressionAlgo == that.compressionAlgo &&
            Arrays.equals(data, that.data);
    }

    /* (non-Javadoc)
     * @see java.lang.Object#hashCode()
     */
    @Override
    public int hashCode() {
        return Long.valueOf(sequenceNumber).hashCode() ^
            Long.valueOf(messageId).hashCode() ^
            Boolean.valueOf(endofmsg).hashCode() ^
            ((compressionAlgo != null) ? compressionAlgo.hashCode() : 0) ^
            Arrays.hashCode(data);
    }

    /** Payload. */
    private final MslObject payload;
    
    /** Sequence number. */
    private final long sequenceNumber;
    /** Message ID. */
    private final long messageId;
    /** End of message flag. */
    private final boolean endofmsg;
    /** Compression algorithm. */
    private final CompressionAlgorithm compressionAlgo;
    /** The application data. */
    private final byte[] data;
    
    /** Payload crypto context. */
    private final ICryptoContext cryptoContext;

    /** Cached encodings. */
    private final Map<MslEncoderFormat,byte[]> encodings = new HashMap<MslEncoderFormat,byte[]>();
}<|MERGE_RESOLUTION|>--- conflicted
+++ resolved
@@ -19,14 +19,6 @@
 import java.util.HashMap;
 import java.util.Map;
 
-<<<<<<< HEAD
-import javax.xml.bind.DatatypeConverter;
-=======
-import org.json.JSONException;
-import org.json.JSONObject;
-import org.json.JSONString;
->>>>>>> cefe1df9
-
 import com.netflix.msl.MslConstants;
 import com.netflix.msl.MslConstants.CompressionAlgorithm;
 import com.netflix.msl.MslCryptoException;
@@ -36,16 +28,13 @@
 import com.netflix.msl.MslInternalException;
 import com.netflix.msl.MslMessageException;
 import com.netflix.msl.crypto.ICryptoContext;
-<<<<<<< HEAD
 import com.netflix.msl.io.MslEncodable;
 import com.netflix.msl.io.MslEncoderException;
 import com.netflix.msl.io.MslEncoderFactory;
 import com.netflix.msl.io.MslEncoderFormat;
 import com.netflix.msl.io.MslObject;
+import com.netflix.msl.util.Base64;
 import com.netflix.msl.util.MslContext;
-=======
-import com.netflix.msl.util.Base64;
->>>>>>> cefe1df9
 import com.netflix.msl.util.MslUtils;
 
 /**
@@ -160,7 +149,6 @@
         this.data = data;
         
         // Construct the payload.
-<<<<<<< HEAD
         final MslEncoderFactory encoder = ctx.getMslEncoderFactory();
         this.payload = encoder.createObject();
         this.payload.put(KEY_SEQUENCE_NUMBER, this.sequenceNumber);
@@ -171,23 +159,6 @@
         
         // Save the crypto context.
         this.cryptoContext = cryptoContext;
-=======
-        try {
-            final JSONObject payloadJO = new JSONObject();
-            payloadJO.put(KEY_SEQUENCE_NUMBER, this.sequenceNumber);
-            payloadJO.put(KEY_MESSAGE_ID, this.messageId);
-            if (this.endofmsg) payloadJO.put(KEY_END_OF_MESSAGE, this.endofmsg);
-            if (this.compressionAlgo != null) payloadJO.put(KEY_COMPRESSION_ALGORITHM, this.compressionAlgo.name());
-            payloadJO.put(KEY_DATA, Base64.encode(payloadData));
-            final byte[] plaintext = payloadJO.toString().getBytes(MslConstants.DEFAULT_CHARSET);
-            this.payload = cryptoContext.encrypt(plaintext);
-        } catch (final JSONException e) {
-            throw new MslEncodingException(MslError.JSON_ENCODE_ERROR, "payloadchunk payload", e);
-        }
-
-        // Sign the payload chunk.
-        this.signature = cryptoContext.sign(this.payload);
->>>>>>> cefe1df9
     }
     
     /**
@@ -215,23 +186,9 @@
         // Verify the data.
         final byte[] ciphertext;
         try {
-<<<<<<< HEAD
             ciphertext = payloadChunkMo.getBytes(KEY_PAYLOAD);
             final byte[] signature = payloadChunkMo.getBytes(KEY_SIGNATURE);
             if (!cryptoContext.verify(ciphertext, signature, encoder))
-=======
-            try {
-                payload = Base64.decode(payloadChunkJO.getString(KEY_PAYLOAD));
-            } catch (final IllegalArgumentException e) {
-                throw new MslMessageException(MslError.PAYLOAD_INVALID, "payload chunk " + payloadChunkJO.toString(), e);
-            }
-            try {
-                signature = Base64.decode(payloadChunkJO.getString(KEY_SIGNATURE));
-            } catch (final IllegalArgumentException e) {
-                throw new MslMessageException(MslError.PAYLOAD_SIGNATURE_INVALID, "payload chunk " + payloadChunkJO.toString(), e);
-            }
-            if (!cryptoContext.verify(payload, signature))
->>>>>>> cefe1df9
                 throw new MslCryptoException(MslError.PAYLOAD_VERIFICATION_FAILED);
         } catch (final MslEncoderException e) {
             throw new MslEncodingException(MslError.MSL_PARSE_ERROR, "payload chunk " + payloadChunkMo, e);
@@ -258,7 +215,6 @@
             } else {
                 compressionAlgo = null;
             }
-<<<<<<< HEAD
             final byte[] compressedData = payload.getBytes(KEY_DATA);
             if (compressedData.length == 0) {
                 if (!endofmsg)
@@ -266,28 +222,11 @@
                 data = new byte[0];
             } else if (compressionAlgo == null) {
                 data = compressedData;
-=======
-            final String payloadData = payloadJO.getString(KEY_DATA);
-            byte[] compressedData;
-            try {
-                compressedData = Base64.decode(payloadData);
-            } catch (final IllegalArgumentException e) {
-                // Fall through to the error handling below.
-                compressedData = null;
-            }
-            if (compressedData == null || compressedData.length == 0) {
-                if (payloadData.length() > 0)
-                    throw new MslMessageException(MslError.PAYLOAD_DATA_CORRUPT, payloadData);
-                else if (!endofmsg)
-                    throw new MslMessageException(MslError.PAYLOAD_DATA_MISSING, payloadData);
-                else
-                    data = new byte[0];
->>>>>>> cefe1df9
             } else {
                 data = MslUtils.uncompress(compressionAlgo, compressedData);
             }
         } catch (final MslEncoderException e) {
-            throw new MslEncodingException(MslError.MSL_PARSE_ERROR, "payload chunk payload " + DatatypeConverter.printBase64Binary(plaintext), e);
+            throw new MslEncodingException(MslError.MSL_PARSE_ERROR, "payload chunk payload " + Base64.encode(plaintext), e);
         }
     }
     
@@ -350,18 +289,9 @@
         // Sign the payload.
         final byte[] signature;
         try {
-<<<<<<< HEAD
             signature = cryptoContext.sign(ciphertext, encoder, format);
         } catch (final MslCryptoException e) {
             throw new MslEncoderException("Error signing the payload.", e);
-=======
-            final JSONObject jsonObj = new JSONObject();
-            jsonObj.put(KEY_PAYLOAD, Base64.encode(payload));
-            jsonObj.put(KEY_SIGNATURE, Base64.encode(signature));
-            return jsonObj.toString();
-        } catch (final JSONException e) {
-            throw new MslInternalException("Error encoding " + this.getClass().getName() + " JSON.", e);
->>>>>>> cefe1df9
         }
         
         // Encode the payload chunk.
