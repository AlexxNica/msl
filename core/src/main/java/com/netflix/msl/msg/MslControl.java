--- conflicted
+++ resolved
@@ -1640,11 +1640,7 @@
             keyRequestData.addAll(request.getKeyRequestData());
         final Map<String,ICryptoContext> cryptoContexts = msgCtx.getCryptoContexts();
         final InputStream is = (filterFactory != null) ? filterFactory.getInputStream(in) : in;
-<<<<<<< HEAD
         final MessageInputStream response = streamFactory.createInputStream(ctx, is, keyRequestData, cryptoContexts);
-=======
-        final MessageInputStream response = streamFactory.createInputStream(ctx, is, MslConstants.DEFAULT_CHARSET, keyRequestData, cryptoContexts);
->>>>>>> e39713ab
 
         // Deliver the received header to the debug context.
         final MessageHeader responseHeader = response.getMessageHeader();
@@ -3472,7 +3468,7 @@
      * <p>This method should only be used by trusted network servers and peer-
      * to-peer entities to receive a request initiated by the remote entity.
      * The remote entity should have used
-     * {@link #request(MslContext, MessageContext, URL, int)}.<p>
+     * {@link #request(MslContext, MessageContext, Url, int)}.<p>
      * 
      * <p>The returned {@code Future} will return the received
      * {@code MessageInputStream} on completion or {@code null} if a reply was
@@ -3505,7 +3501,7 @@
      * to-peer entities after receiving a request via
      * {@link #receive(MslContext, MessageContext, InputStream, OutputStream, int)}.
      * The remote entity should have used
-     * {@link #request(MslContext, MessageContext, URL, int)}.</p>
+     * {@link #request(MslContext, MessageContext, Url, int)}.</p>
      * 
      * <p>The returned {@code Future} will return a {@code MslChannel}
      * containing the final {@code MessageOutputStream} that should be used to
@@ -3566,7 +3562,7 @@
      * to-peer entities after receiving a request via
      * {@link #receive(MslContext, MessageContext, InputStream, OutputStream, int)}.
      * The remote entity should have used
-     * {@link #request(MslContext, MessageContext, URL, int)}.</p>
+     * {@link #request(MslContext, MessageContext, Url, int)}.</p>
      * 
      * <p>The returned {@code Future} will return true on success or false if
      * cancelled or interrupted. The {@code Future} may throw an
