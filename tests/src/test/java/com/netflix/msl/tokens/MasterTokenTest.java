--- conflicted
+++ resolved
@@ -48,11 +48,6 @@
 import com.netflix.msl.io.MslEncoderUtils;
 import com.netflix.msl.io.MslObject;
 import com.netflix.msl.test.ExpectedMslException;
-<<<<<<< HEAD
-=======
-import com.netflix.msl.util.Base64;
-import com.netflix.msl.util.JsonUtils;
->>>>>>> cefe1df9
 import com.netflix.msl.util.MockMslContext;
 import com.netflix.msl.util.MslContext;
 import com.netflix.msl.util.MslTestUtils;
@@ -220,19 +215,11 @@
         final byte[] encode = masterToken.toMslEncoding(encoder, ENCODER_FORMAT);
         final MslObject mo = encoder.parseObject(encode);
         
-<<<<<<< HEAD
         final byte[] tokendata = mo.getBytes(KEY_TOKENDATA);
         final MslObject tokendataMo = encoder.parseObject(tokendata);
         tokendataMo.put(KEY_EXPIRATION, System.currentTimeMillis() / MILLISECONDS_PER_SECOND - 1);
         tokendataMo.put(KEY_RENEWAL_WINDOW, System.currentTimeMillis() / MILLISECONDS_PER_SECOND);
         mo.put(KEY_TOKENDATA, encoder.encodeObject(tokendataMo, ENCODER_FORMAT));
-=======
-        final byte[] tokendata = Base64.decode(jo.getString(KEY_TOKENDATA));
-        final JSONObject tokendataJo = new JSONObject(new String(tokendata, MslConstants.DEFAULT_CHARSET));
-        tokendataJo.put(KEY_EXPIRATION, System.currentTimeMillis() / MILLISECONDS_PER_SECOND - 1);
-        tokendataJo.put(KEY_RENEWAL_WINDOW, System.currentTimeMillis() / MILLISECONDS_PER_SECOND);
-        jo.put(KEY_TOKENDATA, Base64.encode(tokendataJo.toString().getBytes()));
->>>>>>> cefe1df9
         
         new MasterToken(ctx, mo);
     }
@@ -269,15 +256,9 @@
         final byte[] encode = masterToken.toMslEncoding(encoder, ENCODER_FORMAT);
         final MslObject mo = encoder.parseObject(encode);
         
-<<<<<<< HEAD
         final byte[] tokendata = mo.getBytes(KEY_TOKENDATA);
         ++tokendata[0];
         mo.put(KEY_TOKENDATA, tokendata);
-=======
-        final byte[] tokendata = Base64.decode(jo.getString(KEY_TOKENDATA));
-        ++tokendata[0];
-        jo.put(KEY_TOKENDATA, Base64.encode(tokendata));
->>>>>>> cefe1df9
         
         new MasterToken(ctx, mo);
     }
@@ -305,17 +286,10 @@
         final byte[] encode = masterToken.toMslEncoding(encoder, ENCODER_FORMAT);
         final MslObject mo = encoder.parseObject(encode);
         
-<<<<<<< HEAD
         final byte[] tokendata = mo.getBytes(KEY_TOKENDATA);
         final MslObject tokendataJo = encoder.parseObject(tokendata);
         assertNotNull(tokendataJo.remove(KEY_RENEWAL_WINDOW));
         mo.put(KEY_TOKENDATA, tokendataJo.toString().getBytes());
-=======
-        final byte[] tokendata = Base64.decode(jo.getString(KEY_TOKENDATA));
-        final JSONObject tokendataJo = new JSONObject(new String(tokendata, MslConstants.DEFAULT_CHARSET));
-        assertNotNull(tokendataJo.remove(KEY_RENEWAL_WINDOW));
-        jo.put(KEY_TOKENDATA, Base64.encode(tokendataJo.toString().getBytes()));
->>>>>>> cefe1df9
         
         new MasterToken(ctx, mo);
     }
@@ -329,17 +303,10 @@
         final byte[] encode = masterToken.toMslEncoding(encoder, ENCODER_FORMAT);
         final MslObject mo = encoder.parseObject(encode);
         
-<<<<<<< HEAD
         final byte[] tokendata = mo.getBytes(KEY_TOKENDATA);
         final MslObject tokendataJo = encoder.parseObject(tokendata);
         tokendataJo.put(KEY_RENEWAL_WINDOW, "x");
         mo.put(KEY_TOKENDATA, tokendataJo.toString().getBytes());
-=======
-        final byte[] tokendata = Base64.decode(jo.getString(KEY_TOKENDATA));
-        final JSONObject tokendataJo = new JSONObject(new String(tokendata, MslConstants.DEFAULT_CHARSET));
-        tokendataJo.put(KEY_RENEWAL_WINDOW, "x");
-        jo.put(KEY_TOKENDATA, Base64.encode(tokendataJo.toString().getBytes()));
->>>>>>> cefe1df9
         
         new MasterToken(ctx, mo);
     }
@@ -353,17 +320,10 @@
         final byte[] encode = masterToken.toMslEncoding(encoder, ENCODER_FORMAT);
         final MslObject mo = encoder.parseObject(encode);
         
-<<<<<<< HEAD
         final byte[] tokendata = mo.getBytes(KEY_TOKENDATA);
         final MslObject tokendataJo = encoder.parseObject(tokendata);
         assertNotNull(tokendataJo.remove(KEY_EXPIRATION));
         mo.put(KEY_TOKENDATA, tokendataJo.toString().getBytes());
-=======
-        final byte[] tokendata = Base64.decode(jo.getString(KEY_TOKENDATA));
-        final JSONObject tokendataJo = new JSONObject(new String(tokendata, MslConstants.DEFAULT_CHARSET));
-        assertNotNull(tokendataJo.remove(KEY_EXPIRATION));
-        jo.put(KEY_TOKENDATA, Base64.encode(tokendataJo.toString().getBytes()));
->>>>>>> cefe1df9
         
         new MasterToken(ctx, mo);
     }
@@ -377,17 +337,10 @@
         final byte[] encode = masterToken.toMslEncoding(encoder, ENCODER_FORMAT);
         final MslObject mo = encoder.parseObject(encode);
         
-<<<<<<< HEAD
         final byte[] tokendata = mo.getBytes(KEY_TOKENDATA);
         final MslObject tokendataJo = encoder.parseObject(tokendata);
         tokendataJo.put(KEY_EXPIRATION, "x");
         mo.put(KEY_TOKENDATA, tokendataJo.toString().getBytes());
-=======
-        final byte[] tokendata = Base64.decode(jo.getString(KEY_TOKENDATA));
-        final JSONObject tokendataJo = new JSONObject(new String(tokendata, MslConstants.DEFAULT_CHARSET));
-        tokendataJo.put(KEY_EXPIRATION, "x");
-        jo.put(KEY_TOKENDATA, Base64.encode(tokendataJo.toString().getBytes()));
->>>>>>> cefe1df9
         
         new MasterToken(ctx, mo);
     }
@@ -401,17 +354,10 @@
         final byte[] encode = masterToken.toMslEncoding(encoder, ENCODER_FORMAT);
         final MslObject mo = encoder.parseObject(encode);
         
-<<<<<<< HEAD
         final byte[] tokendata = mo.getBytes(KEY_TOKENDATA);
         final MslObject tokendataJo = encoder.parseObject(tokendata);
         assertNotNull(tokendataJo.remove(KEY_SEQUENCE_NUMBER));
         mo.put(KEY_TOKENDATA, tokendataJo.toString().getBytes());
-=======
-        final byte[] tokendata = Base64.decode(jo.getString(KEY_TOKENDATA));
-        final JSONObject tokendataJo = new JSONObject(new String(tokendata, MslConstants.DEFAULT_CHARSET));
-        assertNotNull(tokendataJo.remove(KEY_SEQUENCE_NUMBER));
-        jo.put(KEY_TOKENDATA, Base64.encode(tokendataJo.toString().getBytes()));
->>>>>>> cefe1df9
         
         new MasterToken(ctx, mo);
     }
@@ -425,17 +371,10 @@
         final byte[] encode = masterToken.toMslEncoding(encoder, ENCODER_FORMAT);
         final MslObject mo = encoder.parseObject(encode);
         
-<<<<<<< HEAD
         final byte[] tokendata = mo.getBytes(KEY_TOKENDATA);
         final MslObject tokendataJo = encoder.parseObject(tokendata);
         tokendataJo.put(KEY_SEQUENCE_NUMBER, "x");
         mo.put(KEY_TOKENDATA, tokendataJo.toString().getBytes());
-=======
-        final byte[] tokendata = Base64.decode(jo.getString(KEY_TOKENDATA));
-        final JSONObject tokendataJo = new JSONObject(new String(tokendata, MslConstants.DEFAULT_CHARSET));
-        tokendataJo.put(KEY_SEQUENCE_NUMBER, "x");
-        jo.put(KEY_TOKENDATA, Base64.encode(tokendataJo.toString().getBytes()));
->>>>>>> cefe1df9
         
         new MasterToken(ctx, mo);
     }
@@ -449,17 +388,10 @@
         final byte[] encode = masterToken.toMslEncoding(encoder, ENCODER_FORMAT);
         final MslObject mo = encoder.parseObject(encode);
         
-<<<<<<< HEAD
         final byte[] tokendata = mo.getBytes(KEY_TOKENDATA);
         final MslObject tokendataJo = encoder.parseObject(tokendata);
         tokendataJo.put(KEY_SEQUENCE_NUMBER, -1);
         mo.put(KEY_TOKENDATA, tokendataJo.toString().getBytes());
-=======
-        final byte[] tokendata = Base64.decode(jo.getString(KEY_TOKENDATA));
-        final JSONObject tokendataJo = new JSONObject(new String(tokendata, MslConstants.DEFAULT_CHARSET));
-        tokendataJo.put(KEY_SEQUENCE_NUMBER, -1);
-        jo.put(KEY_TOKENDATA, Base64.encode(tokendataJo.toString().getBytes()));
->>>>>>> cefe1df9
         
         new MasterToken(ctx, mo);
     }
@@ -473,17 +405,10 @@
         final byte[] encode = masterToken.toMslEncoding(encoder, ENCODER_FORMAT);
         final MslObject mo = encoder.parseObject(encode);
         
-<<<<<<< HEAD
         final byte[] tokendata = mo.getBytes(KEY_TOKENDATA);
         final MslObject tokendataJo = encoder.parseObject(tokendata);
         tokendataJo.put(KEY_SEQUENCE_NUMBER, MslConstants.MAX_LONG_VALUE + 1);
         mo.put(KEY_TOKENDATA, tokendataJo.toString().getBytes());
-=======
-        final byte[] tokendata = Base64.decode(jo.getString(KEY_TOKENDATA));
-        final JSONObject tokendataJo = new JSONObject(new String(tokendata, MslConstants.DEFAULT_CHARSET));
-        tokendataJo.put(KEY_SEQUENCE_NUMBER, MslConstants.MAX_LONG_VALUE + 1);
-        jo.put(KEY_TOKENDATA, Base64.encode(tokendataJo.toString().getBytes()));
->>>>>>> cefe1df9
         
         new MasterToken(ctx, mo);
     }
@@ -497,17 +422,10 @@
         final byte[] encode = masterToken.toMslEncoding(encoder, ENCODER_FORMAT);
         final MslObject mo = encoder.parseObject(encode);
         
-<<<<<<< HEAD
         final byte[] tokendata = mo.getBytes(KEY_TOKENDATA);
         final MslObject tokendataJo = encoder.parseObject(tokendata);
         assertNotNull(tokendataJo.remove(KEY_SERIAL_NUMBER));
         mo.put(KEY_TOKENDATA, tokendataJo.toString().getBytes());
-=======
-        final byte[] tokendata = Base64.decode(jo.getString(KEY_TOKENDATA));
-        final JSONObject tokendataJo = new JSONObject(new String(tokendata, MslConstants.DEFAULT_CHARSET));
-        assertNotNull(tokendataJo.remove(KEY_SERIAL_NUMBER));
-        jo.put(KEY_TOKENDATA, Base64.encode(tokendataJo.toString().getBytes()));
->>>>>>> cefe1df9
         
         new MasterToken(ctx, mo);
     }
@@ -521,17 +439,10 @@
         final byte[] encode = masterToken.toMslEncoding(encoder, ENCODER_FORMAT);
         final MslObject mo = encoder.parseObject(encode);
         
-<<<<<<< HEAD
         final byte[] tokendata = mo.getBytes(KEY_TOKENDATA);
         final MslObject tokendataJo = encoder.parseObject(tokendata);
         tokendataJo.put(KEY_SERIAL_NUMBER, "x");
         mo.put(KEY_TOKENDATA, tokendataJo.toString().getBytes());
-=======
-        final byte[] tokendata = Base64.decode(jo.getString(KEY_TOKENDATA));
-        final JSONObject tokendataJo = new JSONObject(new String(tokendata, MslConstants.DEFAULT_CHARSET));
-        tokendataJo.put(KEY_SERIAL_NUMBER, "x");
-        jo.put(KEY_TOKENDATA, Base64.encode(tokendataJo.toString().getBytes()));
->>>>>>> cefe1df9
         
         new MasterToken(ctx, mo);
     }
@@ -545,17 +456,10 @@
         final byte[] encode = masterToken.toMslEncoding(encoder, ENCODER_FORMAT);
         final MslObject mo = encoder.parseObject(encode);
         
-<<<<<<< HEAD
         final byte[] tokendata = mo.getBytes(KEY_TOKENDATA);
         final MslObject tokendataJo = encoder.parseObject(tokendata);
         tokendataJo.put(KEY_SERIAL_NUMBER, -1);
         mo.put(KEY_TOKENDATA, tokendataJo.toString().getBytes());
-=======
-        final byte[] tokendata = Base64.decode(jo.getString(KEY_TOKENDATA));
-        final JSONObject tokendataJo = new JSONObject(new String(tokendata, MslConstants.DEFAULT_CHARSET));
-        tokendataJo.put(KEY_SERIAL_NUMBER, -1);
-        jo.put(KEY_TOKENDATA, Base64.encode(tokendataJo.toString().getBytes()));
->>>>>>> cefe1df9
         
         new MasterToken(ctx, mo);
     }
@@ -569,17 +473,10 @@
         final byte[] encode = masterToken.toMslEncoding(encoder, ENCODER_FORMAT);
         final MslObject mo = encoder.parseObject(encode);
         
-<<<<<<< HEAD
         final byte[] tokendata = mo.getBytes(KEY_TOKENDATA);
         final MslObject tokendataJo = encoder.parseObject(tokendata);
         tokendataJo.put(KEY_SERIAL_NUMBER, MslConstants.MAX_LONG_VALUE + 1);
         mo.put(KEY_TOKENDATA, tokendataJo.toString().getBytes());
-=======
-        final byte[] tokendata = Base64.decode(jo.getString(KEY_TOKENDATA));
-        final JSONObject tokendataJo = new JSONObject(new String(tokendata, MslConstants.DEFAULT_CHARSET));
-        tokendataJo.put(KEY_SERIAL_NUMBER, MslConstants.MAX_LONG_VALUE + 1);
-        jo.put(KEY_TOKENDATA, Base64.encode(tokendataJo.toString().getBytes()));
->>>>>>> cefe1df9
         
         new MasterToken(ctx, mo);
     }
@@ -593,17 +490,10 @@
         final byte[] encode = masterToken.toMslEncoding(encoder, ENCODER_FORMAT);
         final MslObject mo = encoder.parseObject(encode);
         
-<<<<<<< HEAD
         final byte[] tokendata = mo.getBytes(KEY_TOKENDATA);
         final MslObject tokendataJo = encoder.parseObject(tokendata);
         assertNotNull(tokendataJo.remove(KEY_SESSIONDATA));
         mo.put(KEY_TOKENDATA, tokendataJo.toString().getBytes());
-=======
-        final byte[] tokendata = Base64.decode(jo.getString(KEY_TOKENDATA));
-        final JSONObject tokendataJo = new JSONObject(new String(tokendata, MslConstants.DEFAULT_CHARSET));
-        assertNotNull(tokendataJo.remove(KEY_SESSIONDATA));
-        jo.put(KEY_TOKENDATA, Base64.encode(tokendataJo.toString().getBytes()));
->>>>>>> cefe1df9
         
         new MasterToken(ctx, mo);
     }
@@ -617,7 +507,6 @@
         final byte[] encode = masterToken.toMslEncoding(encoder, ENCODER_FORMAT);
         final MslObject mo = encoder.parseObject(encode);
         
-<<<<<<< HEAD
         final byte[] tokendata = mo.getBytes(KEY_TOKENDATA);
         final MslObject tokendataJo = encoder.parseObject(tokendata);
         tokendataJo.put(KEY_SESSIONDATA, "x");
@@ -627,17 +516,6 @@
         final byte[] signature = cryptoContext.sign(modifiedTokendata, encoder, ENCODER_FORMAT);
         mo.put(KEY_TOKENDATA, modifiedTokendata);
         mo.put(KEY_SIGNATURE, signature);
-=======
-        final byte[] tokendata = Base64.decode(jo.getString(KEY_TOKENDATA));
-        final JSONObject tokendataJo = new JSONObject(new String(tokendata, MslConstants.DEFAULT_CHARSET));
-        tokendataJo.put(KEY_SESSIONDATA, "x");
-        
-        final ICryptoContext cryptoContext = ctx.getMslCryptoContext();
-        final byte[] modifiedTokendata = tokendataJo.toString().getBytes(MslConstants.DEFAULT_CHARSET);
-        final byte[] signature = cryptoContext.sign(modifiedTokendata);
-        jo.put(KEY_TOKENDATA, Base64.encode(modifiedTokendata));
-        jo.put(KEY_SIGNATURE, Base64.encode(signature));
->>>>>>> cefe1df9
         
         new MasterToken(ctx, mo);
     }
@@ -651,7 +529,6 @@
         final byte[] encode = masterToken.toMslEncoding(encoder, ENCODER_FORMAT);
         final MslObject mo = encoder.parseObject(encode);
         
-<<<<<<< HEAD
         final byte[] tokendata = mo.getBytes(KEY_TOKENDATA);
         final MslObject tokendataJo = encoder.parseObject(tokendata);
         
@@ -662,18 +539,6 @@
         final byte[] signature = cryptoContext.sign(modifiedTokendata, encoder, ENCODER_FORMAT);
         mo.put(KEY_TOKENDATA, modifiedTokendata);
         mo.put(KEY_SIGNATURE, signature);
-=======
-        final byte[] tokendata = Base64.decode(jo.getString(KEY_TOKENDATA));
-        final JSONObject tokendataJo = new JSONObject(new String(tokendata, MslConstants.DEFAULT_CHARSET));
-        
-        final ICryptoContext cryptoContext = ctx.getMslCryptoContext();
-        final byte[] ciphertext = new byte[0];
-        tokendataJo.put(KEY_SESSIONDATA, Base64.encode(ciphertext));
-        final byte[] modifiedTokendata = tokendataJo.toString().getBytes(MslConstants.DEFAULT_CHARSET);
-        final byte[] signature = cryptoContext.sign(modifiedTokendata);
-        jo.put(KEY_TOKENDATA, Base64.encode(modifiedTokendata));
-        jo.put(KEY_SIGNATURE, Base64.encode(signature));
->>>>>>> cefe1df9
         
         new MasterToken(ctx, mo);
     }
@@ -685,7 +550,6 @@
         final MslObject mo = encoder.parseObject(encode);
         
         // This is testing session data that is verified but corrupt.
-<<<<<<< HEAD
         final byte[] tokendata = mo.getBytes(KEY_TOKENDATA);
         final MslObject tokendataJo = encoder.parseObject(tokendata);
         final byte[] sessiondata = tokendataJo.getBytes(KEY_SESSIONDATA);
@@ -697,19 +561,6 @@
         final byte[] signature = cryptoContext.sign(modifiedTokendata, encoder, ENCODER_FORMAT);
         mo.put(KEY_TOKENDATA, modifiedTokendata);
         mo.put(KEY_SIGNATURE, signature);
-=======
-        final byte[] tokendata = Base64.decode(jo.getString(KEY_TOKENDATA));
-        final JSONObject tokendataJo = new JSONObject(new String(tokendata, MslConstants.DEFAULT_CHARSET));
-        final byte[] sessiondata = Base64.decode(tokendataJo.getString(KEY_SESSIONDATA));
-        ++sessiondata[sessiondata.length-1];
-        tokendataJo.put(KEY_SESSIONDATA, Base64.encode(sessiondata));
-        
-        final ICryptoContext cryptoContext = ctx.getMslCryptoContext();
-        final byte[] modifiedTokendata = tokendataJo.toString().getBytes(MslConstants.DEFAULT_CHARSET);
-        final byte[] signature = cryptoContext.sign(modifiedTokendata);
-        jo.put(KEY_TOKENDATA, Base64.encode(modifiedTokendata));
-        jo.put(KEY_SIGNATURE, Base64.encode(signature));
->>>>>>> cefe1df9
         
         new MasterToken(ctx, mo);
     }
@@ -720,7 +571,6 @@
         final byte[] encode = masterToken.toMslEncoding(encoder, ENCODER_FORMAT);
         final MslObject mo = encoder.parseObject(encode);
         
-<<<<<<< HEAD
         final byte[] signature = mo.getBytes(KEY_SIGNATURE);
         ++signature[0];
         mo.put(KEY_SIGNATURE, signature);
@@ -742,31 +592,7 @@
         assertEquals(masterToken.getSerialNumber(), moMasterToken.getSerialNumber());
         final byte[] moEncode = moMasterToken.toMslEncoding(encoder, ENCODER_FORMAT);
         assertNotNull(moEncode);
-        assertFalse(encode.equals(moEncode));   
-=======
-        final byte[] signature = Base64.decode(jo.getString(KEY_SIGNATURE));
-        ++signature[0];
-        jo.put(KEY_SIGNATURE, Base64.encode(signature));
-        
-        final MasterToken joMasterToken = new MasterToken(ctx, jo);
-        assertFalse(joMasterToken.isDecrypted());
-        assertFalse(joMasterToken.isVerified());
-        assertTrue(joMasterToken.isRenewable(null));
-        assertFalse(joMasterToken.isExpired(null));
-        assertFalse(joMasterToken.isNewerThan(masterToken));
-        assertFalse(masterToken.isNewerThan(joMasterToken));
-        assertNull(joMasterToken.getEncryptionKey());
-        assertEquals(masterToken.getExpiration().getTime() / MILLISECONDS_PER_SECOND, joMasterToken.getExpiration().getTime() / MILLISECONDS_PER_SECOND);
-        assertNull(joMasterToken.getSignatureKey());
-        assertNull(joMasterToken.getIdentity());
-        assertNull(joMasterToken.getIssuerData());
-        assertEquals(masterToken.getRenewalWindow().getTime() / MILLISECONDS_PER_SECOND, joMasterToken.getRenewalWindow().getTime() / MILLISECONDS_PER_SECOND);
-        assertEquals(masterToken.getSequenceNumber(), joMasterToken.getSequenceNumber());
-        assertEquals(masterToken.getSerialNumber(), joMasterToken.getSerialNumber());
-        final String joJsonString = joMasterToken.toJSONString();
-        assertNotNull(joJsonString);
-        assertFalse(jsonString.equals(joJsonString));   
->>>>>>> cefe1df9
+        assertFalse(encode.equals(moEncode));
     }
     
     @Test
@@ -781,7 +607,6 @@
         final ICryptoContext cryptoContext = ctx.getMslCryptoContext();
         
         // Before modifying the session data we need to decrypt it.
-<<<<<<< HEAD
         final byte[] tokendata = mo.getBytes(KEY_TOKENDATA);
         final MslObject tokendataJo = encoder.parseObject(tokendata);
         final byte[] ciphertext = tokendataJo.getBytes(KEY_SESSIONDATA);
@@ -799,25 +624,6 @@
         final byte[] signature = cryptoContext.sign(modifiedTokendata, encoder, ENCODER_FORMAT);
         mo.put(KEY_TOKENDATA, modifiedTokendata);
         mo.put(KEY_SIGNATURE, signature);
-=======
-        final byte[] tokendata = Base64.decode(jo.getString(KEY_TOKENDATA));
-        final JSONObject tokendataJo = new JSONObject(new String(tokendata, MslConstants.DEFAULT_CHARSET));
-        final byte[] ciphertext = Base64.decode(tokendataJo.getString(KEY_SESSIONDATA));
-        final byte[] plaintext = cryptoContext.decrypt(ciphertext);
-        final JSONObject sessiondataJo = new JSONObject(new String(plaintext, MslConstants.DEFAULT_CHARSET));
-        
-        // After modifying the session data we need to encrypt it.
-        sessiondataJo.put(KEY_ISSUER_DATA, "x");
-        final byte[] sessiondata = cryptoContext.encrypt(sessiondataJo.toString().getBytes(MslConstants.DEFAULT_CHARSET));
-        tokendataJo.put(KEY_SESSIONDATA, Base64.encode(sessiondata));
-        
-        // The tokendata must be signed otherwise the session data will not be
-        // processed.
-        final byte[] modifiedTokendata = tokendataJo.toString().getBytes(MslConstants.DEFAULT_CHARSET);
-        final byte[] signature = cryptoContext.sign(modifiedTokendata);
-        jo.put(KEY_TOKENDATA, Base64.encode(modifiedTokendata));
-        jo.put(KEY_SIGNATURE, Base64.encode(signature));
->>>>>>> cefe1df9
         
         new MasterToken(ctx, mo);
     }
@@ -834,7 +640,6 @@
         final ICryptoContext cryptoContext = ctx.getMslCryptoContext();
         
         // Before modifying the session data we need to decrypt it.
-<<<<<<< HEAD
         final byte[] tokendata = mo.getBytes(KEY_TOKENDATA);
         final MslObject tokendataJo = encoder.parseObject(tokendata);
         final byte[] ciphertext = tokendataJo.getBytes(KEY_SESSIONDATA);
@@ -852,25 +657,6 @@
         final byte[] signature = cryptoContext.sign(modifiedTokendata, encoder, ENCODER_FORMAT);
         mo.put(KEY_TOKENDATA, modifiedTokendata);
         mo.put(KEY_SIGNATURE, signature);
-=======
-        final byte[] tokendata = Base64.decode(jo.getString(KEY_TOKENDATA));
-        final JSONObject tokendataJo = new JSONObject(new String(tokendata, MslConstants.DEFAULT_CHARSET));
-        final byte[] ciphertext = Base64.decode(tokendataJo.getString(KEY_SESSIONDATA));
-        final byte[] plaintext = cryptoContext.decrypt(ciphertext);
-        final JSONObject sessiondataJo = new JSONObject(new String(plaintext, MslConstants.DEFAULT_CHARSET));
-        
-        // After modifying the session data we need to encrypt it.
-        assertNotNull(sessiondataJo.remove(KEY_IDENTITY));
-        final byte[] sessiondata = cryptoContext.encrypt(sessiondataJo.toString().getBytes(MslConstants.DEFAULT_CHARSET));
-        tokendataJo.put(KEY_SESSIONDATA, Base64.encode(sessiondata));
-        
-        // The tokendata must be signed otherwise the session data will not be
-        // processed.
-        final byte[] modifiedTokendata = tokendataJo.toString().getBytes(MslConstants.DEFAULT_CHARSET);
-        final byte[] signature = cryptoContext.sign(modifiedTokendata);
-        jo.put(KEY_TOKENDATA, Base64.encode(modifiedTokendata));
-        jo.put(KEY_SIGNATURE, Base64.encode(signature));
->>>>>>> cefe1df9
         
         new MasterToken(ctx, mo);
     }
@@ -887,7 +673,6 @@
         final ICryptoContext cryptoContext = ctx.getMslCryptoContext();
         
         // Before modifying the session data we need to decrypt it.
-<<<<<<< HEAD
         final byte[] tokendata = mo.getBytes(KEY_TOKENDATA);
         final MslObject tokendataJo = encoder.parseObject(tokendata);
         final byte[] ciphertext = tokendataJo.getBytes(KEY_SESSIONDATA);
@@ -905,25 +690,6 @@
         final byte[] signature = cryptoContext.sign(modifiedTokendata, encoder, ENCODER_FORMAT);
         mo.put(KEY_TOKENDATA, modifiedTokendata);
         mo.put(KEY_SIGNATURE, signature);
-=======
-        final byte[] tokendata = Base64.decode(jo.getString(KEY_TOKENDATA));
-        final JSONObject tokendataJo = new JSONObject(new String(tokendata, MslConstants.DEFAULT_CHARSET));
-        final byte[] ciphertext = Base64.decode(tokendataJo.getString(KEY_SESSIONDATA));
-        final byte[] plaintext = cryptoContext.decrypt(ciphertext);
-        final JSONObject sessiondataJo = new JSONObject(new String(plaintext, MslConstants.DEFAULT_CHARSET));
-        
-        // After modifying the session data we need to encrypt it.
-        assertNotNull(sessiondataJo.remove(KEY_ENCRYPTION_KEY));
-        final byte[] sessiondata = cryptoContext.encrypt(sessiondataJo.toString().getBytes(MslConstants.DEFAULT_CHARSET));
-        tokendataJo.put(KEY_SESSIONDATA, Base64.encode(sessiondata));
-        
-        // The tokendata must be signed otherwise the session data will not be
-        // processed.
-        final byte[] modifiedTokendata = tokendataJo.toString().getBytes(MslConstants.DEFAULT_CHARSET);
-        final byte[] signature = cryptoContext.sign(modifiedTokendata);
-        jo.put(KEY_TOKENDATA, Base64.encode(modifiedTokendata));
-        jo.put(KEY_SIGNATURE, Base64.encode(signature));
->>>>>>> cefe1df9
         
         new MasterToken(ctx, mo);
     }
@@ -940,7 +706,6 @@
         final ICryptoContext cryptoContext = ctx.getMslCryptoContext();
         
         // Before modifying the session data we need to decrypt it.
-<<<<<<< HEAD
         final byte[] tokendata = mo.getBytes(KEY_TOKENDATA);
         final MslObject tokendataJo = encoder.parseObject(tokendata);
         final byte[] ciphertext = tokendataJo.getBytes(KEY_SESSIONDATA);
@@ -958,25 +723,6 @@
         final byte[] signature = cryptoContext.sign(modifiedTokendata, encoder, ENCODER_FORMAT);
         mo.put(KEY_TOKENDATA, modifiedTokendata);
         mo.put(KEY_SIGNATURE, signature);
-=======
-        final byte[] tokendata = Base64.decode(jo.getString(KEY_TOKENDATA));
-        final JSONObject tokendataJo = new JSONObject(new String(tokendata, MslConstants.DEFAULT_CHARSET));
-        final byte[] ciphertext = Base64.decode(tokendataJo.getString(KEY_SESSIONDATA));
-        final byte[] plaintext = cryptoContext.decrypt(ciphertext);
-        final JSONObject sessiondataJo = new JSONObject(new String(plaintext, MslConstants.DEFAULT_CHARSET));
-        
-        // After modifying the session data we need to encrypt it.
-        sessiondataJo.put(KEY_ENCRYPTION_KEY, "");
-        final byte[] sessiondata = cryptoContext.encrypt(sessiondataJo.toString().getBytes(MslConstants.DEFAULT_CHARSET));
-        tokendataJo.put(KEY_SESSIONDATA, Base64.encode(sessiondata));
-        
-        // The tokendata must be signed otherwise the session data will not be
-        // processed.
-        final byte[] modifiedTokendata = tokendataJo.toString().getBytes(MslConstants.DEFAULT_CHARSET);
-        final byte[] signature = cryptoContext.sign(modifiedTokendata);
-        jo.put(KEY_TOKENDATA, Base64.encode(modifiedTokendata));
-        jo.put(KEY_SIGNATURE, Base64.encode(signature));
->>>>>>> cefe1df9
         
         new MasterToken(ctx, mo);
     }
@@ -990,7 +736,6 @@
         final ICryptoContext cryptoContext = ctx.getMslCryptoContext();
         
         // Before modifying the session data we need to decrypt it.
-<<<<<<< HEAD
         final byte[] tokendata = mo.getBytes(KEY_TOKENDATA);
         final MslObject tokendataJo = encoder.parseObject(tokendata);
         final byte[] ciphertext = tokendataJo.getBytes(KEY_SESSIONDATA);
@@ -1008,25 +753,6 @@
         final byte[] signature = cryptoContext.sign(modifiedTokendata, encoder, ENCODER_FORMAT);
         mo.put(KEY_TOKENDATA, modifiedTokendata);
         mo.put(KEY_SIGNATURE, signature);
-=======
-        final byte[] tokendata = Base64.decode(jo.getString(KEY_TOKENDATA));
-        final JSONObject tokendataJo = new JSONObject(new String(tokendata, MslConstants.DEFAULT_CHARSET));
-        final byte[] ciphertext = Base64.decode(tokendataJo.getString(KEY_SESSIONDATA));
-        final byte[] plaintext = cryptoContext.decrypt(ciphertext);
-        final JSONObject sessiondataJo = new JSONObject(new String(plaintext, MslConstants.DEFAULT_CHARSET));
-        
-        // After modifying the session data we need to encrypt it.
-        assertNotNull(sessiondataJo.remove(KEY_ENCRYPTION_ALGORITHM));
-        final byte[] sessiondata = cryptoContext.encrypt(sessiondataJo.toString().getBytes(MslConstants.DEFAULT_CHARSET));
-        tokendataJo.put(KEY_SESSIONDATA, Base64.encode(sessiondata));
-        
-        // The tokendata must be signed otherwise the session data will not be
-        // processed.
-        final byte[] modifiedTokendata = tokendataJo.toString().getBytes(MslConstants.DEFAULT_CHARSET);
-        final byte[] signature = cryptoContext.sign(modifiedTokendata);
-        jo.put(KEY_TOKENDATA, Base64.encode(modifiedTokendata));
-        jo.put(KEY_SIGNATURE, Base64.encode(signature));
->>>>>>> cefe1df9
         
         // Confirm default algorithm.
         final MasterToken moMasterToken = new MasterToken(ctx, mo);
@@ -1046,7 +772,6 @@
         final ICryptoContext cryptoContext = ctx.getMslCryptoContext();
         
         // Before modifying the session data we need to decrypt it.
-<<<<<<< HEAD
         final byte[] tokendata = mo.getBytes(KEY_TOKENDATA);
         final MslObject tokendataJo = encoder.parseObject(tokendata);
         final byte[] ciphertext = tokendataJo.getBytes(KEY_SESSIONDATA);
@@ -1064,25 +789,6 @@
         final byte[] signature = cryptoContext.sign(modifiedTokendata, encoder, ENCODER_FORMAT);
         mo.put(KEY_TOKENDATA, modifiedTokendata);
         mo.put(KEY_SIGNATURE, signature);
-=======
-        final byte[] tokendata = Base64.decode(jo.getString(KEY_TOKENDATA));
-        final JSONObject tokendataJo = new JSONObject(new String(tokendata, MslConstants.DEFAULT_CHARSET));
-        final byte[] ciphertext = Base64.decode(tokendataJo.getString(KEY_SESSIONDATA));
-        final byte[] plaintext = cryptoContext.decrypt(ciphertext);
-        final JSONObject sessiondataJo = new JSONObject(new String(plaintext, MslConstants.DEFAULT_CHARSET));
-        
-        // After modifying the session data we need to encrypt it.
-        sessiondataJo.put(KEY_ENCRYPTION_ALGORITHM, "x");
-        final byte[] sessiondata = cryptoContext.encrypt(sessiondataJo.toString().getBytes(MslConstants.DEFAULT_CHARSET));
-        tokendataJo.put(KEY_SESSIONDATA, Base64.encode(sessiondata));
-        
-        // The tokendata must be signed otherwise the session data will not be
-        // processed.
-        final byte[] modifiedTokendata = tokendataJo.toString().getBytes(MslConstants.DEFAULT_CHARSET);
-        final byte[] signature = cryptoContext.sign(modifiedTokendata);
-        jo.put(KEY_TOKENDATA, Base64.encode(modifiedTokendata));
-        jo.put(KEY_SIGNATURE, Base64.encode(signature));
->>>>>>> cefe1df9
         
         new MasterToken(ctx, mo);
     }
@@ -1096,7 +802,6 @@
         final ICryptoContext cryptoContext = ctx.getMslCryptoContext();
         
         // Before modifying the session data we need to decrypt it.
-<<<<<<< HEAD
         final byte[] tokendata = mo.getBytes(KEY_TOKENDATA);
         final MslObject tokendataJo = encoder.parseObject(tokendata);
         final byte[] ciphertext = tokendataJo.getBytes(KEY_SESSIONDATA);
@@ -1114,25 +819,6 @@
         final byte[] signature = cryptoContext.sign(modifiedTokendata, encoder, ENCODER_FORMAT);
         mo.put(KEY_TOKENDATA, modifiedTokendata);
         mo.put(KEY_SIGNATURE, signature);
-=======
-        final byte[] tokendata = Base64.decode(jo.getString(KEY_TOKENDATA));
-        final JSONObject tokendataJo = new JSONObject(new String(tokendata, MslConstants.DEFAULT_CHARSET));
-        final byte[] ciphertext = Base64.decode(tokendataJo.getString(KEY_SESSIONDATA));
-        final byte[] plaintext = cryptoContext.decrypt(ciphertext);
-        final JSONObject sessiondataJo = new JSONObject(new String(plaintext, MslConstants.DEFAULT_CHARSET));
-        
-        // After modifying the session data we need to encrypt it.
-        assertNotNull(sessiondataJo.remove(KEY_HMAC_KEY));
-        final byte[] sessiondata = cryptoContext.encrypt(sessiondataJo.toString().getBytes(MslConstants.DEFAULT_CHARSET));
-        tokendataJo.put(KEY_SESSIONDATA, Base64.encode(sessiondata));
-        
-        // The tokendata must be signed otherwise the session data will not be
-        // processed.
-        final byte[] modifiedTokendata = tokendataJo.toString().getBytes(MslConstants.DEFAULT_CHARSET);
-        final byte[] signature = cryptoContext.sign(modifiedTokendata);
-        jo.put(KEY_TOKENDATA, Base64.encode(modifiedTokendata));
-        jo.put(KEY_SIGNATURE, Base64.encode(signature));
->>>>>>> cefe1df9
         
         // Confirm signature key.
         final MasterToken moMasterToken = new MasterToken(ctx, mo);
@@ -1149,7 +835,6 @@
         final ICryptoContext cryptoContext = ctx.getMslCryptoContext();
         
         // Before modifying the session data we need to decrypt it.
-<<<<<<< HEAD
         final byte[] tokendata = mo.getBytes(KEY_TOKENDATA);
         final MslObject tokendataJo = encoder.parseObject(tokendata);
         final byte[] ciphertext = tokendataJo.getBytes(KEY_SESSIONDATA);
@@ -1167,25 +852,6 @@
         final byte[] signature = cryptoContext.sign(modifiedTokendata, encoder, ENCODER_FORMAT);
         mo.put(KEY_TOKENDATA, modifiedTokendata);
         mo.put(KEY_SIGNATURE, signature);
-=======
-        final byte[] tokendata = Base64.decode(jo.getString(KEY_TOKENDATA));
-        final JSONObject tokendataJo = new JSONObject(new String(tokendata, MslConstants.DEFAULT_CHARSET));
-        final byte[] ciphertext = Base64.decode(tokendataJo.getString(KEY_SESSIONDATA));
-        final byte[] plaintext = cryptoContext.decrypt(ciphertext);
-        final JSONObject sessiondataJo = new JSONObject(new String(plaintext, MslConstants.DEFAULT_CHARSET));
-        
-        // After modifying the session data we need to encrypt it.
-        assertNotNull(sessiondataJo.remove(KEY_SIGNATURE_KEY));
-        final byte[] sessiondata = cryptoContext.encrypt(sessiondataJo.toString().getBytes(MslConstants.DEFAULT_CHARSET));
-        tokendataJo.put(KEY_SESSIONDATA, Base64.encode(sessiondata));
-        
-        // The tokendata must be signed otherwise the session data will not be
-        // processed.
-        final byte[] modifiedTokendata = tokendataJo.toString().getBytes(MslConstants.DEFAULT_CHARSET);
-        final byte[] signature = cryptoContext.sign(modifiedTokendata);
-        jo.put(KEY_TOKENDATA, Base64.encode(modifiedTokendata));
-        jo.put(KEY_SIGNATURE, Base64.encode(signature));
->>>>>>> cefe1df9
         
         // Confirm signature key.
         final MasterToken moMasterToken = new MasterToken(ctx, mo);
@@ -1202,7 +868,6 @@
         final ICryptoContext cryptoContext = ctx.getMslCryptoContext();
         
         // Before modifying the session data we need to decrypt it.
-<<<<<<< HEAD
         final byte[] tokendata = mo.getBytes(KEY_TOKENDATA);
         final MslObject tokendataJo = encoder.parseObject(tokendata);
         final byte[] ciphertext = tokendataJo.getBytes(KEY_SESSIONDATA);
@@ -1220,25 +885,6 @@
         final byte[] signature = cryptoContext.sign(modifiedTokendata, encoder, ENCODER_FORMAT);
         mo.put(KEY_TOKENDATA, modifiedTokendata);
         mo.put(KEY_SIGNATURE, signature);
-=======
-        final byte[] tokendata = Base64.decode(jo.getString(KEY_TOKENDATA));
-        final JSONObject tokendataJo = new JSONObject(new String(tokendata, MslConstants.DEFAULT_CHARSET));
-        final byte[] ciphertext = Base64.decode(tokendataJo.getString(KEY_SESSIONDATA));
-        final byte[] plaintext = cryptoContext.decrypt(ciphertext);
-        final JSONObject sessiondataJo = new JSONObject(new String(plaintext, MslConstants.DEFAULT_CHARSET));
-        
-        // After modifying the session data we need to encrypt it.
-        assertNotNull(sessiondataJo.remove(KEY_SIGNATURE_ALGORITHM));
-        final byte[] sessiondata = cryptoContext.encrypt(sessiondataJo.toString().getBytes(MslConstants.DEFAULT_CHARSET));
-        tokendataJo.put(KEY_SESSIONDATA, Base64.encode(sessiondata));
-        
-        // The tokendata must be signed otherwise the session data will not be
-        // processed.
-        final byte[] modifiedTokendata = tokendataJo.toString().getBytes(MslConstants.DEFAULT_CHARSET);
-        final byte[] signature = cryptoContext.sign(modifiedTokendata);
-        jo.put(KEY_TOKENDATA, Base64.encode(modifiedTokendata));
-        jo.put(KEY_SIGNATURE, Base64.encode(signature));
->>>>>>> cefe1df9
         
         // Confirm default algorithm.
         final MasterToken moMasterToken = new MasterToken(ctx, mo);
@@ -1258,7 +904,6 @@
         final ICryptoContext cryptoContext = ctx.getMslCryptoContext();
         
         // Before modifying the session data we need to decrypt it.
-<<<<<<< HEAD
         final byte[] tokendata = mo.getBytes(KEY_TOKENDATA);
         final MslObject tokendataJo = encoder.parseObject(tokendata);
         final byte[] ciphertext = tokendataJo.getBytes(KEY_SESSIONDATA);
@@ -1276,25 +921,6 @@
         final byte[] signature = cryptoContext.sign(modifiedTokendata, encoder, ENCODER_FORMAT);
         mo.put(KEY_TOKENDATA, modifiedTokendata);
         mo.put(KEY_SIGNATURE, signature);
-=======
-        final byte[] tokendata = Base64.decode(jo.getString(KEY_TOKENDATA));
-        final JSONObject tokendataJo = new JSONObject(new String(tokendata, MslConstants.DEFAULT_CHARSET));
-        final byte[] ciphertext = Base64.decode(tokendataJo.getString(KEY_SESSIONDATA));
-        final byte[] plaintext = cryptoContext.decrypt(ciphertext);
-        final JSONObject sessiondataJo = new JSONObject(new String(plaintext, MslConstants.DEFAULT_CHARSET));
-        
-        // After modifying the session data we need to encrypt it.
-        sessiondataJo.put(KEY_SIGNATURE_ALGORITHM, "x");
-        final byte[] sessiondata = cryptoContext.encrypt(sessiondataJo.toString().getBytes(MslConstants.DEFAULT_CHARSET));
-        tokendataJo.put(KEY_SESSIONDATA, Base64.encode(sessiondata));
-        
-        // The tokendata must be signed otherwise the session data will not be
-        // processed.
-        final byte[] modifiedTokendata = tokendataJo.toString().getBytes(MslConstants.DEFAULT_CHARSET);
-        final byte[] signature = cryptoContext.sign(modifiedTokendata);
-        jo.put(KEY_TOKENDATA, Base64.encode(modifiedTokendata));
-        jo.put(KEY_SIGNATURE, Base64.encode(signature));
->>>>>>> cefe1df9
         
         new MasterToken(ctx, mo);
     }
@@ -1311,24 +937,15 @@
         final ICryptoContext cryptoContext = ctx.getMslCryptoContext();
         
         // Before modifying the session data we need to decrypt it.
-<<<<<<< HEAD
         final byte[] tokendata = mo.getBytes(KEY_TOKENDATA);
         final MslObject tokendataJo = encoder.parseObject(tokendata);
         final byte[] ciphertext = tokendataJo.getBytes(KEY_SESSIONDATA);
         final byte[] plaintext = cryptoContext.decrypt(ciphertext, encoder);
         final MslObject sessiondataJo = encoder.parseObject(plaintext);
-=======
-        final byte[] tokendata = Base64.decode(jo.getString(KEY_TOKENDATA));
-        final JSONObject tokendataJo = new JSONObject(new String(tokendata, MslConstants.DEFAULT_CHARSET));
-        final byte[] ciphertext = Base64.decode(tokendataJo.getString(KEY_SESSIONDATA));
-        final byte[] plaintext = cryptoContext.decrypt(ciphertext);
-        final JSONObject sessiondataJo = new JSONObject(new String(plaintext, MslConstants.DEFAULT_CHARSET));
->>>>>>> cefe1df9
         
         // After modifying the session data we need to encrypt it.
         assertNotNull(sessiondataJo.remove(KEY_HMAC_KEY));
         assertNotNull(sessiondataJo.remove(KEY_SIGNATURE_KEY));
-<<<<<<< HEAD
         final byte[] sessiondata = cryptoContext.encrypt(encoder.encodeObject(sessiondataJo, ENCODER_FORMAT), encoder, ENCODER_FORMAT);
         tokendataJo.put(KEY_SESSIONDATA, sessiondata);
         
@@ -1338,17 +955,6 @@
         final byte[] signature = cryptoContext.sign(modifiedTokendata, encoder, ENCODER_FORMAT);
         mo.put(KEY_TOKENDATA, modifiedTokendata);
         mo.put(KEY_SIGNATURE, signature);
-=======
-        final byte[] sessiondata = cryptoContext.encrypt(sessiondataJo.toString().getBytes(MslConstants.DEFAULT_CHARSET));
-        tokendataJo.put(KEY_SESSIONDATA, Base64.encode(sessiondata));
-        
-        // The tokendata must be signed otherwise the session data will not be
-        // processed.
-        final byte[] modifiedTokendata = tokendataJo.toString().getBytes(MslConstants.DEFAULT_CHARSET);
-        final byte[] signature = cryptoContext.sign(modifiedTokendata);
-        jo.put(KEY_TOKENDATA, Base64.encode(modifiedTokendata));
-        jo.put(KEY_SIGNATURE, Base64.encode(signature));
->>>>>>> cefe1df9
         
         new MasterToken(ctx, mo);
     }
@@ -1364,24 +970,15 @@
         final ICryptoContext cryptoContext = ctx.getMslCryptoContext();
         
         // Before modifying the session data we need to decrypt it.
-<<<<<<< HEAD
         final byte[] tokendata = mo.getBytes(KEY_TOKENDATA);
         final MslObject tokendataJo = encoder.parseObject(tokendata);
         final byte[] ciphertext = tokendataJo.getBytes(KEY_SESSIONDATA);
         final byte[] plaintext = cryptoContext.decrypt(ciphertext, encoder);
         final MslObject sessiondataJo = encoder.parseObject(plaintext);
-=======
-        final byte[] tokendata = Base64.decode(jo.getString(KEY_TOKENDATA));
-        final JSONObject tokendataJo = new JSONObject(new String(tokendata, MslConstants.DEFAULT_CHARSET));
-        final byte[] ciphertext = Base64.decode(tokendataJo.getString(KEY_SESSIONDATA));
-        final byte[] plaintext = cryptoContext.decrypt(ciphertext);
-        final JSONObject sessiondataJo = new JSONObject(new String(plaintext, MslConstants.DEFAULT_CHARSET));
->>>>>>> cefe1df9
         
         // After modifying the session data we need to encrypt it.
         sessiondataJo.put(KEY_HMAC_KEY, "");
         sessiondataJo.put(KEY_SIGNATURE_KEY, "");
-<<<<<<< HEAD
         final byte[] sessiondata = cryptoContext.encrypt(encoder.encodeObject(sessiondataJo, ENCODER_FORMAT), encoder, ENCODER_FORMAT);
         tokendataJo.put(KEY_SESSIONDATA, sessiondata);
         
@@ -1391,17 +988,6 @@
         final byte[] signature = cryptoContext.sign(modifiedTokendata, encoder, ENCODER_FORMAT);
         mo.put(KEY_TOKENDATA, modifiedTokendata);
         mo.put(KEY_SIGNATURE, signature);
-=======
-        final byte[] sessiondata = cryptoContext.encrypt(sessiondataJo.toString().getBytes(MslConstants.DEFAULT_CHARSET));
-        tokendataJo.put(KEY_SESSIONDATA, Base64.encode(sessiondata));
-        
-        // The tokendata must be signed otherwise the session data will not be
-        // processed.
-        final byte[] modifiedTokendata = tokendataJo.toString().getBytes(MslConstants.DEFAULT_CHARSET);
-        final byte[] signature = cryptoContext.sign(modifiedTokendata);
-        jo.put(KEY_TOKENDATA, Base64.encode(modifiedTokendata));
-        jo.put(KEY_SIGNATURE, Base64.encode(signature));
->>>>>>> cefe1df9
         
         new MasterToken(ctx, mo);
     }
@@ -1541,20 +1127,11 @@
         final SecretKey hmacKey = MockPresharedAuthenticationFactory.KPH;
         final MasterToken masterToken = new MasterToken(ctx, renewalWindow, expiration, 1L, 1L, null, identity, encryptionKey, hmacKey);
         
-<<<<<<< HEAD
         final MslObject mo = MslTestUtils.toMslObject(encoder, masterToken);
         final byte[] signature = mo.getBytes("signature");
         ++signature[1];
         mo.put("signature", signature);
         final MasterToken untrustedMasterToken = new MasterToken(ctx, mo);
-=======
-        final String json = masterToken.toJSONString();
-        final JSONObject jo = new JSONObject(json);
-        final byte[] signature = Base64.decode(jo.getString("signature"));
-        ++signature[1];
-        jo.put("signature", Base64.encode(signature));
-        final MasterToken untrustedMasterToken = new MasterToken(ctx, jo);
->>>>>>> cefe1df9
         
         assertTrue(masterToken.equals(untrustedMasterToken));
         assertEquals(masterToken.hashCode(), untrustedMasterToken.hashCode());
