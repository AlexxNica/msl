/**
 * Copyright (c) 2014 Netflix, Inc.  All rights reserved.
 * 
 * Licensed under the Apache License, Version 2.0 (the "License");
 * you may not use this file except in compliance with the License.
 * You may obtain a copy of the License at
 *
 *    http://www.apache.org/licenses/LICENSE-2.0
 *
 * Unless required by applicable law or agreed to in writing, software
 * distributed under the License is distributed on an "AS IS" BASIS,
 * WITHOUT WARRANTIES OR CONDITIONS OF ANY KIND, either express or implied.
 * See the License for the specific language governing permissions and
 * limitations under the License.
 */
package server.userauth;

import java.sql.Date;
import java.util.concurrent.ConcurrentHashMap;

import javax.crypto.SecretKey;

import com.netflix.msl.MslConstants;
import com.netflix.msl.MslCryptoException;
import com.netflix.msl.MslEncodingException;
import com.netflix.msl.MslError;
import com.netflix.msl.MslException;
import com.netflix.msl.MslMasterTokenException;
import com.netflix.msl.MslUserIdTokenException;
import com.netflix.msl.entityauth.EntityAuthenticationData;
import com.netflix.msl.io.MslObject;
import com.netflix.msl.tokens.MasterToken;
import com.netflix.msl.tokens.MslUser;
import com.netflix.msl.tokens.TokenFactory;
import com.netflix.msl.tokens.UserIdToken;
import com.netflix.msl.util.JsonUtils;
import com.netflix.msl.util.MslContext;

/**
 * <p>A memory-backed token factory.</p>
 * 
 * @author Wesley Miaw <wmiaw@netflix.com>
 */
public class SimpleTokenFactory implements TokenFactory {
    /** Renewal window start offset in milliseconds. */
    private static final int RENEWAL_OFFSET = 60000;
    /** Expiration offset in milliseconds. */
    private static final int EXPIRATION_OFFSET = 120000;
    /** Non-replayable ID acceptance window. */
    private static final long NON_REPLAYABLE_ID_WINDOW = 65536;
    
    /**
     * Return true if the provided master token is the newest master token
     * as far as we know.
     * 
     * @param masterToken the master token.
     * @return true if this is the newest master token.
     * @throws MslMasterTokenException if the master token is not decrypted.
     */
    private boolean isNewestMasterToken(final MasterToken masterToken) throws MslMasterTokenException {
        if (!masterToken.isDecrypted())
            throw new MslMasterTokenException(MslError.MASTERTOKEN_UNTRUSTED, masterToken);
        
        // Return true if we have no sequence number records or if the master
        // token sequence number is the most recently issued one.
        final Long newestSeqNo = mtSequenceNumbers.get(masterToken.getIdentity());
        return (newestSeqNo == null || newestSeqNo.longValue() == masterToken.getSequenceNumber());
    }

    /* (non-Javadoc)
     * @see com.netflix.msl.tokens.TokenFactory#isMasterTokenRevoked(com.netflix.msl.util.MslContext, com.netflix.msl.tokens.MasterToken)
     */
    @Override
    public MslError isMasterTokenRevoked(final MslContext ctx, final MasterToken masterToken) {
        // No support for revoked master tokens.
        return null;
    }

    /* (non-Javadoc)
     * @see com.netflix.msl.tokens.TokenFactory#acceptNonReplayableId(com.netflix.msl.util.MslContext, com.netflix.msl.tokens.MasterToken, long)
     */
    @Override
    public MslError acceptNonReplayableId(final MslContext ctx, final MasterToken masterToken, final long nonReplayableId) throws MslException {
        if (!masterToken.isDecrypted())
            throw new MslMasterTokenException(MslError.MASTERTOKEN_UNTRUSTED, masterToken);
        if (nonReplayableId < 0 || nonReplayableId > MslConstants.MAX_LONG_VALUE)
            throw new MslException(MslError.NONREPLAYABLE_ID_OUT_OF_RANGE, "nonReplayableId " + nonReplayableId);
        
        // Accept if there is no non-replayable ID.
        final String key = masterToken.getIdentity() + ":" + masterToken.getSerialNumber();
        final Long largestNonReplayableId = nonReplayableIds.get(key);
        if (largestNonReplayableId == null) {
            nonReplayableIds.put(key, nonReplayableId);
            return null;
        }
        
        // Reject if the non-replayable ID is equal or just a few messages
        // behind. The sender can recover by incrementing.
        final long catchupWindow = MslConstants.MAX_MESSAGES / 2;
        if (nonReplayableId <= largestNonReplayableId &&
            nonReplayableId > largestNonReplayableId - catchupWindow)
        {
            return MslError.MESSAGE_REPLAYED;
        }

        // Reject if the non-replayable ID is larger by more than the
        // acceptance window. The sender cannot recover quickly.
        if (nonReplayableId - NON_REPLAYABLE_ID_WINDOW > largestNonReplayableId)
            return MslError.MESSAGE_REPLAYED_UNRECOVERABLE;
        
        // If the non-replayable ID is smaller reject it if it is outside the
        // wrap-around window. The sender cannot recover quickly.
        if (nonReplayableId < largestNonReplayableId) {
            final long cutoff = largestNonReplayableId - MslConstants.MAX_LONG_VALUE + NON_REPLAYABLE_ID_WINDOW;
            if (nonReplayableId >= cutoff)
                return MslError.MESSAGE_REPLAYED_UNRECOVERABLE;
        }
        
        // Accept the non-replayable ID.
        //
        // This is not perfect, since it's possible a smaller value will
        // overwrite a larger value, but it's good enough for the example.
        nonReplayableIds.put(key, nonReplayableId);
        return null;
    }

    /* (non-Javadoc)
     * @see com.netflix.msl.tokens.TokenFactory#createMasterToken(com.netflix.msl.util.MslContext, com.netflix.msl.entityauth.EntityAuthenticationData, javax.crypto.SecretKey, javax.crypto.SecretKey, org.json.JSONObject)
     */
    @Override
    public MasterToken createMasterToken(final MslContext ctx, final EntityAuthenticationData entityAuthData, final SecretKey encryptionKey, final SecretKey hmacKey, final JSONObject issuerData) throws MslEncodingException, MslCryptoException {
        final Date renewalWindow = new Date(ctx.getTime() + RENEWAL_OFFSET);
        final Date expiration = new Date(ctx.getTime() + EXPIRATION_OFFSET);
        final long sequenceNumber = 0;
        long serialNumber = -1;
        do {
            serialNumber = ctx.getRandom().nextLong();
        } while (serialNumber < 0 || serialNumber > MslConstants.MAX_LONG_VALUE);
<<<<<<< HEAD
        final MslObject issuerData = null;
=======
>>>>>>> b56947af
        final String identity = entityAuthData.getIdentity();
        final MasterToken masterToken = new MasterToken(ctx, renewalWindow, expiration, sequenceNumber, serialNumber, issuerData, identity, encryptionKey, hmacKey);
        
        // Remember the sequence number.
        //
        // This is not perfect, since it's possible a smaller value will
        // overwrite a larger value, but it's good enough for the example.
        mtSequenceNumbers.put(identity, sequenceNumber);
        
        // Return the new master token.
        return masterToken;
    }

    /* (non-Javadoc)
     * @see com.netflix.msl.tokens.TokenFactory#isMasterTokenRenewable(com.netflix.msl.util.MslContext, com.netflix.msl.tokens.MasterToken)
     */
    @Override
    public MslError isMasterTokenRenewable(final MslContext ctx, final MasterToken masterToken) throws MslMasterTokenException {
        if (!isNewestMasterToken(masterToken))
            return MslError.MASTERTOKEN_SEQUENCE_NUMBER_OUT_OF_SYNC;
        return null;
    }

    /* (non-Javadoc)
     * @see com.netflix.msl.tokens.TokenFactory#renewMasterToken(com.netflix.msl.util.MslContext, com.netflix.msl.tokens.MasterToken, javax.crypto.SecretKey, javax.crypto.SecretKey, org.json.JSONObject)
     */
    @Override
    public MasterToken renewMasterToken(final MslContext ctx, final MasterToken masterToken, final SecretKey encryptionKey, final SecretKey hmacKey, final JSONObject issuerData) throws MslEncodingException, MslCryptoException, MslMasterTokenException {
        if (!isNewestMasterToken(masterToken))
            throw new MslMasterTokenException(MslError.MASTERTOKEN_SEQUENCE_NUMBER_OUT_OF_SYNC, masterToken);
        
        // Renew master token.
<<<<<<< HEAD
        final MslObject issuerData = null;
=======
        final JSONObject mergedIssuerData = JsonUtils.merge(masterToken.getIssuerData(), issuerData);
>>>>>>> b56947af
        final Date renewalWindow = new Date(ctx.getTime() + RENEWAL_OFFSET);
        final Date expiration = new Date(ctx.getTime() + EXPIRATION_OFFSET);
        final long oldSequenceNumber = masterToken.getSequenceNumber();
        final long sequenceNumber = (oldSequenceNumber == MslConstants.MAX_LONG_VALUE) ? 0 : oldSequenceNumber + 1;
        final long serialNumber = masterToken.getSerialNumber();
        final String identity = masterToken.getIdentity();
        final MasterToken newMasterToken = new MasterToken(ctx, renewalWindow, expiration, sequenceNumber, serialNumber, mergedIssuerData, identity, encryptionKey, hmacKey);
        
        // Remember the sequence number.
        //
        // This is not perfect, since it's possible a smaller value will
        // overwrite a larger value, but it's good enough for the example.
        mtSequenceNumbers.put(identity, sequenceNumber);
        
        // Return the new master token.
        return newMasterToken;
    }

    /* (non-Javadoc)
     * @see com.netflix.msl.tokens.TokenFactory#isUserIdTokenRevoked(com.netflix.msl.util.MslContext, com.netflix.msl.tokens.MasterToken, com.netflix.msl.tokens.UserIdToken)
     */
    @Override
    public MslError isUserIdTokenRevoked(final MslContext ctx, final MasterToken masterToken, final UserIdToken userIdToken) {
        // No support for revoked user ID tokens.
        return null;
    }

    /* (non-Javadoc)
     * @see com.netflix.msl.tokens.TokenFactory#createUserIdToken(com.netflix.msl.util.MslContext, com.netflix.msl.tokens.MslUser, com.netflix.msl.tokens.MasterToken)
     */
    @Override
    public UserIdToken createUserIdToken(final MslContext ctx, final MslUser user, final MasterToken masterToken) throws MslEncodingException, MslCryptoException {
        final MslObject issuerData = null;
        final Date renewalWindow = new Date(ctx.getTime() + RENEWAL_OFFSET);
        final Date expiration = new Date(ctx.getTime() + EXPIRATION_OFFSET);
        long serialNumber = -1;
        do {
            serialNumber = ctx.getRandom().nextLong();
        } while (serialNumber < 0 || serialNumber > MslConstants.MAX_LONG_VALUE);
        return new UserIdToken(ctx, renewalWindow, expiration, masterToken, serialNumber, issuerData, user);
    }

    /* (non-Javadoc)
     * @see com.netflix.msl.tokens.TokenFactory#renewUserIdToken(com.netflix.msl.util.MslContext, com.netflix.msl.tokens.UserIdToken, com.netflix.msl.tokens.MasterToken)
     */
    @Override
    public UserIdToken renewUserIdToken(final MslContext ctx, final UserIdToken userIdToken, final MasterToken masterToken) throws MslEncodingException, MslCryptoException, MslUserIdTokenException {
        if (!userIdToken.isDecrypted())
            throw new MslUserIdTokenException(MslError.USERIDTOKEN_NOT_DECRYPTED, userIdToken).setEntity(masterToken);

        final MslObject issuerData = null;
        final Date renewalWindow = new Date(ctx.getTime() + RENEWAL_OFFSET);
        final Date expiration = new Date(ctx.getTime() + EXPIRATION_OFFSET);
        final long serialNumber = userIdToken.getSerialNumber();
        final MslUser user = userIdToken.getUser();
        return new UserIdToken(ctx, renewalWindow, expiration, masterToken, serialNumber, issuerData, user);
    }

    /* (non-Javadoc)
     * @see com.netflix.msl.tokens.TokenFactory#createUser(com.netflix.msl.util.MslContext, java.lang.String)
     */
    @Override
    public MslUser createUser(final MslContext ctx, final String userdata) {
        return new SimpleUser(userdata);
    }
    
    /** Map of entity identities onto sequence numbers. */
    private final ConcurrentHashMap<String,Long> mtSequenceNumbers = new ConcurrentHashMap<String,Long>();
    /** Map of entity identities and serial numbers onto non-replayable IDs. */
    private final ConcurrentHashMap<String,Long> nonReplayableIds = new ConcurrentHashMap<String,Long>();
}<|MERGE_RESOLUTION|>--- conflicted
+++ resolved
@@ -28,12 +28,13 @@
 import com.netflix.msl.MslMasterTokenException;
 import com.netflix.msl.MslUserIdTokenException;
 import com.netflix.msl.entityauth.EntityAuthenticationData;
+import com.netflix.msl.io.MslEncoderException;
+import com.netflix.msl.io.MslEncoderUtils;
 import com.netflix.msl.io.MslObject;
 import com.netflix.msl.tokens.MasterToken;
 import com.netflix.msl.tokens.MslUser;
 import com.netflix.msl.tokens.TokenFactory;
 import com.netflix.msl.tokens.UserIdToken;
-import com.netflix.msl.util.JsonUtils;
 import com.netflix.msl.util.MslContext;
 
 /**
@@ -125,10 +126,10 @@
     }
 
     /* (non-Javadoc)
-     * @see com.netflix.msl.tokens.TokenFactory#createMasterToken(com.netflix.msl.util.MslContext, com.netflix.msl.entityauth.EntityAuthenticationData, javax.crypto.SecretKey, javax.crypto.SecretKey, org.json.JSONObject)
-     */
-    @Override
-    public MasterToken createMasterToken(final MslContext ctx, final EntityAuthenticationData entityAuthData, final SecretKey encryptionKey, final SecretKey hmacKey, final JSONObject issuerData) throws MslEncodingException, MslCryptoException {
+     * @see com.netflix.msl.tokens.TokenFactory#createMasterToken(com.netflix.msl.util.MslContext, com.netflix.msl.entityauth.EntityAuthenticationData, javax.crypto.SecretKey, javax.crypto.SecretKey, com.netflix.msl.io.MslObject)
+     */
+    @Override
+    public MasterToken createMasterToken(final MslContext ctx, final EntityAuthenticationData entityAuthData, final SecretKey encryptionKey, final SecretKey hmacKey, final MslObject issuerData) throws MslEncodingException, MslCryptoException {
         final Date renewalWindow = new Date(ctx.getTime() + RENEWAL_OFFSET);
         final Date expiration = new Date(ctx.getTime() + EXPIRATION_OFFSET);
         final long sequenceNumber = 0;
@@ -136,10 +137,6 @@
         do {
             serialNumber = ctx.getRandom().nextLong();
         } while (serialNumber < 0 || serialNumber > MslConstants.MAX_LONG_VALUE);
-<<<<<<< HEAD
-        final MslObject issuerData = null;
-=======
->>>>>>> b56947af
         final String identity = entityAuthData.getIdentity();
         final MasterToken masterToken = new MasterToken(ctx, renewalWindow, expiration, sequenceNumber, serialNumber, issuerData, identity, encryptionKey, hmacKey);
         
@@ -164,19 +161,21 @@
     }
 
     /* (non-Javadoc)
-     * @see com.netflix.msl.tokens.TokenFactory#renewMasterToken(com.netflix.msl.util.MslContext, com.netflix.msl.tokens.MasterToken, javax.crypto.SecretKey, javax.crypto.SecretKey, org.json.JSONObject)
-     */
-    @Override
-    public MasterToken renewMasterToken(final MslContext ctx, final MasterToken masterToken, final SecretKey encryptionKey, final SecretKey hmacKey, final JSONObject issuerData) throws MslEncodingException, MslCryptoException, MslMasterTokenException {
+     * @see com.netflix.msl.tokens.TokenFactory#renewMasterToken(com.netflix.msl.util.MslContext, com.netflix.msl.tokens.MasterToken, javax.crypto.SecretKey, javax.crypto.SecretKey, com.netflix.msl.io.MslObject)
+     */
+    @Override
+    public MasterToken renewMasterToken(final MslContext ctx, final MasterToken masterToken, final SecretKey encryptionKey, final SecretKey hmacKey, final MslObject issuerData) throws MslEncodingException, MslCryptoException, MslMasterTokenException {
         if (!isNewestMasterToken(masterToken))
             throw new MslMasterTokenException(MslError.MASTERTOKEN_SEQUENCE_NUMBER_OUT_OF_SYNC, masterToken);
         
         // Renew master token.
-<<<<<<< HEAD
-        final MslObject issuerData = null;
-=======
-        final JSONObject mergedIssuerData = JsonUtils.merge(masterToken.getIssuerData(), issuerData);
->>>>>>> b56947af
+        final MslObject mtIssuerData = masterToken.getIssuerData();
+        final MslObject mergedIssuerData;
+        try {
+            mergedIssuerData = MslEncoderUtils.merge(mtIssuerData, issuerData);
+        } catch (final MslEncoderException e) {
+            throw new MslEncodingException(MslError.MASTERTOKEN_ISSUERDATA_ENCODE_ERROR, "mt issuerdata " + mtIssuerData + "; issuerdata " + issuerData, e);
+        }
         final Date renewalWindow = new Date(ctx.getTime() + RENEWAL_OFFSET);
         final Date expiration = new Date(ctx.getTime() + EXPIRATION_OFFSET);
         final long oldSequenceNumber = masterToken.getSequenceNumber();
